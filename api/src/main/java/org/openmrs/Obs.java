--- conflicted
+++ resolved
@@ -1,1286 +1,1277 @@
-/**
- * The contents of this file are subject to the OpenMRS Public License
- * Version 1.0 (the "License"); you may not use this file except in
- * compliance with the License. You may obtain a copy of the License at
- * http://license.openmrs.org
- *
- * Software distributed under the License is distributed on an "AS IS"
- * basis, WITHOUT WARRANTY OF ANY KIND, either express or implied. See the
- * License for the specific language governing rights and limitations
- * under the License.
- *
- * Copyright (C) OpenMRS, LLC.  All Rights Reserved.
- */
-package org.openmrs;
-
-import java.text.DateFormat;
-import java.text.DecimalFormat;
-import java.text.NumberFormat;
-import java.text.ParseException;
-import java.text.SimpleDateFormat;
-import java.util.Date;
-import java.util.HashMap;
-import java.util.HashSet;
-import java.util.Iterator;
-import java.util.LinkedHashSet;
-import java.util.Locale;
-import java.util.Map;
-import java.util.Set;
-
-import org.apache.commons.lang.StringUtils;
-import org.apache.commons.logging.Log;
-import org.apache.commons.logging.LogFactory;
-import org.openmrs.annotation.AllowDirectAccess;
-import org.openmrs.aop.RequiredDataAdvice;
-import org.openmrs.api.APIException;
-import org.openmrs.api.context.Context;
-import org.openmrs.api.handler.OpenmrsObjectSaveHandler;
-import org.openmrs.api.handler.SaveHandler;
-import org.openmrs.obs.ComplexData;
-import org.openmrs.obs.ComplexObsHandler;
-import org.openmrs.util.Format;
-import org.openmrs.util.Format.FORMAT_TYPE;
-
-/**
- * An observation is a single unit of clinical information. <br/>
- * <br/>
- * Observations are collected and grouped together into one Encounter (one visit). Obs can be
- * grouped in a hierarchical fashion. <br/>
- * <br/>
- * <p>
- * The {@link #getObsGroup()} method returns an optional parent. That parent object is also an Obs.
- * The parent Obs object knows about its child objects through the {@link #getGroupMembers()}
- * method.
- * </p>
- * <p>
- * (Multi-level hierarchies are achieved by an Obs parent object being a member of another Obs
- * (grand)parent object) Read up on the obs table: http://openmrs.org/wiki/Obs_Table_Primer In an
- * OpenMRS installation, there may be an occasion need to change an Obs.
- * </p>
- * <p>
- * For example, a site may decide to replace a concept in the dictionary with a more specific set of
- * concepts. An observation is part of the official record of an encounter. There may be legal,
- * ethical, and auditing consequences from altering a record. It is recommended that you create a
- * new Obs and void the old one:
- * </p>
- * Obs newObs = Obs.newInstance(oldObs); //copies values from oldObs
- * newObs.setPreviousVersion(oldObs);
- * Context.getObsService().saveObs(newObs,"Your reason for the change here");
- * Context.getObsService().voidObs(oldObs, "Your reason for the change here");
- * 
- * @see Encounter
- */
-public class Obs extends BaseOpenmrsData implements java.io.Serializable {
-	
-	public static final long serialVersionUID = 112342333L;
-	
-	private static final Log log = LogFactory.getLog(Obs.class);
-	
-	private static final String FORM_NAMESPACE_PATH_SEPARATOR = "^";
-	
-	private static final int FORM_NAMESPACE_PATH_MAX_LENGTH = 255;
-	
-	protected Integer obsId;
-	
-	protected Concept concept;
-	
-	protected Date obsDatetime;
-	
-	protected String accessionNumber;
-	
-	/**
-	 * The "parent" of this obs. It is the grouping that brings other obs together. note:
-	 * obsGroup.getConcept().isSet() should be true This will be non-null if this obs is a member of
-	 * another groupedObs
-	 * 
-	 * @see #isObsGrouping() (??)
-	 */
-	protected Obs obsGroup;
-	
-	/**
-	 * The list of obs grouped under this obs.
-	 */
-	@AllowDirectAccess
-	protected Set<Obs> groupMembers;
-	
-	protected Concept valueCoded;
-	
-	protected ConceptName valueCodedName;
-	
-	protected Drug valueDrug;
-	
-	protected Integer valueGroupId;
-	
-	protected Date valueDatetime;
-	
-	protected Double valueNumeric;
-	
-	protected String valueModifier;
-	
-	protected String valueText;
-	
-	protected String valueComplex;
-	
-	// ComplexData is not persisted in the database.
-	protected transient ComplexData complexData;
-	
-	protected String comment;
-	
-	protected transient Integer personId;
-	
-	protected Person person;
-	
-	protected Order order;
-	
-	protected Location location;
-	
-	protected Encounter encounter;
-	
-	private Obs previousVersion;
-	
-	private String formNamespaceAndPath;
-	
-	/** default constructor */
-	public Obs() {
-	}
-	
-	/**
-	 * Required parameters constructor A value is also required, but that can be one of: valueCoded,
-	 * valueDrug, valueNumeric, or valueText
-	 * 
-	 * @param person The Person this obs is acting on
-	 * @param question The question concept this obs is related to
-	 * @param obsDatetime The time this obs took place
-	 * @param location The location this obs took place
-	 */
-	public Obs(Person person, Concept question, Date obsDatetime, Location location) {
-		this.person = person;
-		if (person != null) {
-			this.personId = person.getPersonId();
-		}
-		this.concept = question;
-		this.obsDatetime = obsDatetime;
-		this.location = location;
-	}
-	
-	/** constructor with id */
-	public Obs(Integer obsId) {
-		this.obsId = obsId;
-	}
-	
-	/**
-	 * This is an equivalent to a copy constructor. Creates a new copy of the given
-	 * <code>obsToCopy</code> with a null obs id
-	 * 
-	 * @param obsToCopy The Obs that is going to be copied
-	 * @return a new Obs object with all the same attributes as the given obs
-	 */
-	public static Obs newInstance(Obs obsToCopy) {
-		Obs newObs = new Obs(obsToCopy.getPerson(), obsToCopy.getConcept(), obsToCopy.getObsDatetime(), obsToCopy
-		        .getLocation());
-		
-		newObs.setObsGroup(obsToCopy.getObsGroup());
-		newObs.setAccessionNumber(obsToCopy.getAccessionNumber());
-		newObs.setValueCoded(obsToCopy.getValueCoded());
-		newObs.setValueDrug(obsToCopy.getValueDrug());
-		newObs.setValueGroupId(obsToCopy.getValueGroupId());
-		newObs.setValueDatetime(obsToCopy.getValueDatetime());
-		newObs.setValueNumeric(obsToCopy.getValueNumeric());
-		newObs.setValueModifier(obsToCopy.getValueModifier());
-		newObs.setValueText(obsToCopy.getValueText());
-		newObs.setComment(obsToCopy.getComment());
-		newObs.setOrder(obsToCopy.getOrder());
-		newObs.setEncounter(obsToCopy.getEncounter());
-		newObs.setCreator(obsToCopy.getCreator());
-		newObs.setDateCreated(obsToCopy.getDateCreated());
-		newObs.setVoided(obsToCopy.getVoided());
-		newObs.setVoidedBy(obsToCopy.getVoidedBy());
-		newObs.setDateVoided(obsToCopy.getDateVoided());
-		newObs.setVoidReason(obsToCopy.getVoidReason());
-		
-		newObs.setValueComplex(obsToCopy.getValueComplex());
-		newObs.setComplexData(obsToCopy.getComplexData());
-		
-		// Copy list of all members, including voided, and put them in respective groups
-		if (obsToCopy.hasGroupMembers(true)) {
-			for (Obs member : obsToCopy.getGroupMembers(true)) {
-				// if the obs hasn't been saved yet, no need to duplicate it
-				if (member.getObsId() == null) {
-					newObs.addGroupMember(member);
-				} else {
-					newObs.addGroupMember(Obs.newInstance(member));
-				}
-			}
-		}
-		
-		return newObs;
-	}
-	
-	/**
-	 * This method isn't needed anymore. There are handlers that are mapped around the saveObs(obs)
-	 * method that get called automatically. See {@link SaveHandler}, et al.
-	 * 
-	 * @see SaveHandler
-	 * @see OpenmrsObjectSaveHandler
-	 * @deprecated no longer needed. Replaced by handlers.
-	 */
-	@Deprecated
-	public void setRequiredProperties(User creator, Date dateCreated) {
-		RequiredDataAdvice.recursivelyHandle(SaveHandler.class, this, creator, dateCreated, null, null);
-	}
-	
-	// Property accessors
-	
-	/**
-	 * @return Returns the comment.
-	 */
-	public String getComment() {
-		return comment;
-	}
-	
-	/**
-	 * @param comment The comment to set.
-	 */
-	public void setComment(String comment) {
-		this.comment = comment;
-	}
-	
-	/**
-	 * @return Returns the concept.
-	 */
-	public Concept getConcept() {
-		return concept;
-	}
-	
-	/**
-	 * @param concept The concept to set.
-	 */
-	public void setConcept(Concept concept) {
-		this.concept = concept;
-	}
-	
-	/**
-	 * Get the concept description that is tied to the concept name that was used when making this
-	 * observation
-	 * 
-	 * @return ConceptDescription the description used
-	 */
-	public ConceptDescription getConceptDescription() {
-		// if we don't have a question for this concept,
-		// then don't bother looking for a description
-		if (getConcept() == null) {
-			return null;
-		}
-		
-		// ABKTOD: description in which locale?
-		return concept.getDescription();
-	}
-	
-	/**
-	 * @return Returns the encounter.
-	 */
-	public Encounter getEncounter() {
-		return encounter;
-	}
-	
-	/**
-	 * @param encounter The encounter to set.
-	 */
-	public void setEncounter(Encounter encounter) {
-		this.encounter = encounter;
-	}
-	
-	/**
-	 * @return Returns the location.
-	 */
-	public Location getLocation() {
-		return location;
-	}
-	
-	/**
-	 * @param location The location to set.
-	 */
-	public void setLocation(Location location) {
-		this.location = location;
-	}
-	
-	/**
-	 * @return Returns the obsDatetime.
-	 */
-	public Date getObsDatetime() {
-		return obsDatetime;
-	}
-	
-	/**
-	 * @param obsDatetime The obsDatetime to set.
-	 */
-	public void setObsDatetime(Date obsDatetime) {
-		this.obsDatetime = obsDatetime;
-	}
-	
-	/**
-	 * @return Returns the obsId of the parent obs group
-	 * @deprecated The {@link #getObsGroup()} method should be used
-	 * @see #getObsGroup()
-	 */
-	@Deprecated
-	public Integer getObsGroupId() {
-		if (getObsGroup() == null) {
-			return null;
-		}
-		
-		return obsGroup.getObsId();
-	}
-	
-	/**
-	 * @param obsGroupId The obsGroupId to set.
-	 * @deprecated This method should not be used. The #setObsGroup() method should be used instead
-	 * @see #setObsGroup(Obs)
-	 */
-	@Deprecated
-	public void setObsGroupId(Integer obsGroupId) {
-		throw new APIException("Obs.error.setObsGroupId", (Object[]) null);
-	}
-	
-	/**
-	 * An obs grouping occurs when the question (#getConcept()) is a set. (@link
-	 * org.openmrs.Concept#isSet()) If this is non-null, it means the current Obs is in the list
-	 * returned by <code>obsGroup</code>.{@link #getGroupMembers()}
-	 * 
-	 * @return the Obs that is the grouping factor
-	 */
-	public Obs getObsGroup() {
-		return obsGroup;
-	}
-	
-	/**
-	 * This method does NOT add this current obs to the list of obs in obsGroup.getGroupMembers().
-	 * That must be done (and should be done) manually. (I am not doing it here for fear of screwing
-	 * up the normal loading and creation of this object via hibernate/spring)
-	 * 
-	 * @param obsGroup the obsGroup to set
-	 */
-	public void setObsGroup(Obs obsGroup) {
-		this.obsGroup = obsGroup;
-	}
-	
-	/**
-	 * Convenience method that checks for if this obs has 1 or more group members (either voided or
-	 * non-voided) Note this method differs from hasGroupMembers(), as that method excludes voided
-	 * obs; logic is that while a obs that has only voided group members should be seen as
-	 * "having no group members" it still should be considered an "obs grouping"
-	 * <p>
-	 * NOTE: This method could also be called "isObsGroup" for a little less confusion on names.
-	 * However, jstl in a web layer (or any psuedo-getter) access isn't good with both an
-	 * "isObsGroup" method and a "getObsGroup" method. Which one should be returned with a
-	 * simplified jstl call like ${obs.obsGroup} ? With this setup, ${obs.obsGrouping} returns a
-	 * boolean of whether this obs is a parent and has members. ${obs.obsGroup} returns the parent
-	 * object to this obs if this obs is a group member of some other group.
-	 * 
-	 * @return true if this is the parent group of other obs
-	 */
-	public boolean isObsGrouping() {
-		return hasGroupMembers(true);
-	}
-	
-	/**
-	 * A convenience method to check for nullity and length to determine if this obs has group
-	 * members. By default, this ignores voided-objects. To include voided, use
-	 * {@link #hasGroupMembers(boolean)} with value true.
-	 * 
-	 * @return true if this is the parent group of other obs
-	 * @should not include voided obs
-	 */
-	public boolean hasGroupMembers() {
-		return hasGroupMembers(false);
-	}
-	
-	/**
-	 * Convenience method that checks for nullity and length to determine if this obs has group
-	 * members. The parameter specifies if this method whether or not voided obs should be
-	 * considered.
-	 * 
-	 * @param includeVoided determines if Voided members should be considered as group members.
-	 * @return true if this is the parent group of other Obs
-	 * @should return true if this obs has group members based on parameter
-	 */
-	public boolean hasGroupMembers(boolean includeVoided) {
-		// ! symbol used because if it's not empty, we want true
-		return !org.springframework.util.CollectionUtils.isEmpty(getGroupMembers(includeVoided));
-	}
-	
-	/**
-	 * Get the non-voided members of the obs group, if this obs is a group. By default this method
-	 * only returns non-voided group members. To get all group members, use
-	 * {@link #getGroupMembers(boolean)} with value true.
-	 * <p>
-	 * If it's not a group (i.e. {@link #getConcept()}.{@link org.openmrs.Concept#isSet()} is not
-	 * true, then this returns null.
-	 * 
-	 * @return a Set<Obs> of the members of this group.
-	 * @see #addGroupMember(Obs)
-	 * @see #hasGroupMembers()
-	 */
-	public Set<Obs> getGroupMembers() {
-		return getGroupMembers(false); //same as just returning groupMembers
-	}
-	
-	/**
-	 * Get the group members of this obs group, if this obs is a group. This method will either
-	 * return all group members, or only non-voided group members, depending on if the argument is
-	 * set to be true or false respectively.
-	 * 
-	 * @param includeVoided
-	 * @return the set of group members in this obs group
-	 * @should Get all group members if passed true, and non-voided if passed false
-	 */
-	public Set<Obs> getGroupMembers(boolean includeVoided) {
-		if (includeVoided) {
-			//just return all group members
-			return groupMembers;
-		}
-		if (groupMembers == null) {
-			//Empty set so return null
-			return null;
-		}
-		Set<Obs> nonVoided = new LinkedHashSet<Obs>(groupMembers);
-		Iterator<Obs> i = nonVoided.iterator();
-		while (i.hasNext()) {
-			Obs obs = i.next();
-			if (obs.isVoided()) {
-				i.remove();
-			}
-		}
-		return nonVoided;
-	}
-	
-	/**
-	 * Set the members of the obs group, if this obs is a group.
-	 * <p>
-	 * If it's not a group (i.e. {@link #getConcept()}.{@link org.openmrs.Concept#isSet()} is not
-	 * true, then this returns null.
-	 * 
-	 * @param groupMembers the groupedObs to set
-	 * @see #addGroupMember(Obs)
-	 * @see #hasGroupMembers()
-	 */
-	public void setGroupMembers(Set<Obs> groupMembers) {
-		this.groupMembers = groupMembers; //Copy over the entire list
-		
-	}
-	
-	/**
-	 * Convenience method to add the given <code>obs</code> to this grouping. Will implicitly make
-	 * this obs an ObsGroup.
-	 * 
-	 * @param member Obs to add to this group
-	 * @see #setGroupMembers(Set)
-	 * @see #getGroupMembers()
-	 */
-	public void addGroupMember(Obs member) {
-		if (member == null) {
-			return;
-		}
-		
-		if (getGroupMembers() == null) {
-			groupMembers = new HashSet<Obs>();
-		}
-		
-		// a quick sanity check to make sure someone isn't adding
-		// itself to the group
-		if (member.equals(this)) {
-			throw new APIException("Obs.error.groupCannotHaveItselfAsAMentor", new Object[] { this, member });
-		}
-		
-		member.setObsGroup(this);
-		groupMembers.add(member);
-	}
-	
-	/**
-	 * Convenience method to remove an Obs from this grouping This also removes the link in the
-	 * given <code>obs</code>object to this obs grouper
-	 * 
-	 * @param member Obs to remove from this group
-	 * @see #setGroupMembers(Set)
-	 * @see #getGroupMembers()
-	 */
-	public void removeGroupMember(Obs member) {
-		if (member == null || getGroupMembers() == null) {
-			return;
-		}
-		
-		if (groupMembers.remove(member)) {
-			member.setObsGroup(null);
-		}
-	}
-	
-	/**
-	 * Convenience method that returns related Obs If the Obs argument is not an ObsGroup: a
-	 * Set<Obs> will be returned containing all of the children of this Obs' parent that are not
-	 * ObsGroups themselves. This will include this Obs by default, unless getObsGroup() returns
-	 * null, in which case an empty set is returned. If the Obs argument is an ObsGroup: a Set<Obs>
-	 * will be returned containing 1. all of this Obs' group members, and 2. all ancestor Obs that
-	 * are not themselves obsGroups.
-	 * 
-	 * @return Set<Obs>
-	 */
-	public Set<Obs> getRelatedObservations() {
-		Set<Obs> ret = new HashSet<Obs>();
-		if (this.isObsGrouping()) {
-			ret.addAll(this.getGroupMembers());
-			Obs parentObs = this;
-			while (parentObs.getObsGroup() != null) {
-				for (Obs obsSibling : parentObs.getObsGroup().getGroupMembers()) {
-					if (!obsSibling.isObsGrouping()) {
-						ret.add(obsSibling);
-					}
-				}
-				parentObs = parentObs.getObsGroup();
-			}
-		} else if (this.getObsGroup() != null) {
-			for (Obs obsSibling : this.getObsGroup().getGroupMembers()) {
-				if (!obsSibling.isObsGrouping()) {
-					ret.add(obsSibling);
-				}
-			}
-		}
-		return ret;
-	}
-	
-	/**
-	 * @return Returns the obsId.
-	 */
-	public Integer getObsId() {
-		return obsId;
-	}
-	
-	/**
-	 * @param obsId The obsId to set.
-	 */
-	public void setObsId(Integer obsId) {
-		this.obsId = obsId;
-	}
-	
-	/**
-	 * @return Returns the order.
-	 */
-	public Order getOrder() {
-		return order;
-	}
-	
-	/**
-	 * @param order The order to set.
-	 */
-	public void setOrder(Order order) {
-		this.order = order;
-	}
-	
-	/**
-	 * @deprecated use getPerson()
-	 * @return Returns the patient.
-	 */
-	@Deprecated
-	public Patient getPatient() {
-		return (Patient) getPerson();
-	}
-	
-	/**
-	 * To associate a patient with an obs, use <code>setPerson(org.openmrs.Person)</code>
-	 * 
-	 * @deprecated use setPerson(org.openmrs.Person)
-	 * @param patient
-	 */
-	@Deprecated
-	public void setPatient(Patient patient) {
-		setPerson(patient);
-	}
-	
-	/**
-	 * The person id of the person on this object. This should be the same as
-	 * <code>{@link #getPerson()}.getPersonId()</code>. It is duplicated here for speed and
-	 * simplicity reasons
-	 * 
-	 * @return the integer person id of the person this obs is acting on
-	 */
-	public Integer getPersonId() {
-		return personId;
-	}
-	
-	/**
-	 * Set the person id on this obs object. This method is here for convenience, but really the
-	 * {@link #setPerson(Person)} method should be used like
-	 * <code>setPerson(new Person(personId))</code>
-	 * 
-	 * @see #setPerson(Person)
-	 * @param personId
-	 */
-	protected void setPersonId(Integer personId) {
-		this.personId = personId;
-	}
-	
-	/**
-	 * Get the person object that this obs is acting on.
-	 * 
-	 * @see #getPersonId()
-	 * @return the person object
-	 */
-	public Person getPerson() {
-		return person;
-	}
-	
-	/**
-	 * Set the person object to this obs object. This will also set the personId on this obs object
-	 * 
-	 * @see #setPersonId(Integer)
-	 * @param person the Patient/Person object that this obs is acting on
-	 */
-	public void setPerson(Person person) {
-		this.person = person;
-		if (person != null) {
-			this.personId = person.getPersonId();
-		}
-	}
-	
-	/**
-	 * Sets the value of this obs to the specified valueBoolean if this obs has a boolean concept.
-	 * 
-	 * @param valueBoolean the boolean value matching the boolean coded concept to set to
-	 */
-	public void setValueBoolean(Boolean valueBoolean) {
-		if (valueBoolean != null && getConcept() != null && getConcept().getDatatype().isBoolean()) {
-			setValueCoded(valueBoolean.booleanValue() ? Context.getConceptService().getTrueConcept() : Context
-			        .getConceptService().getFalseConcept());
-		} else if (valueBoolean == null) {
-			setValueCoded(null);
-		}
-	}
-	
-	/**
-	 * Coerces a value to a Boolean representation
-	 * 
-	 * @return Boolean representation of the obs value
-	 * @should return true for value_numeric concepts if value is 1
-	 * @should return false for value_numeric concepts if value is 0
-	 * @should return null for value_numeric concepts if value is neither 1 nor 0
-	 */
-	public Boolean getValueAsBoolean() {
-		
-		if (getValueCoded() != null) {
-			if (getValueCoded().equals(Context.getConceptService().getTrueConcept())) {
-				return Boolean.TRUE;
-			} else if (getValueCoded().equals(Context.getConceptService().getFalseConcept())) {
-				return Boolean.FALSE;
-			}
-		} else if (getValueNumeric() != null) {
-			if (getValueNumeric() == 1) {
-				return Boolean.TRUE;
-			} else if (getValueNumeric() == 0) {
-				return Boolean.FALSE;
-			}
-		}
-		//returning null is preferred to defaulting to false to support validation of user input is from a form
-		return null;
-	}
-	
-	/**
-	 * Returns the boolean value if the concept of this obs is of boolean datatype
-	 * 
-	 * @return true or false if value is set otherwise null
-	 * @should return true if value coded answer concept is true concept
-	 * @should return false if value coded answer concept is false concept
-	 */
-	public Boolean getValueBoolean() {
-		if (getConcept() != null && valueCoded != null && getConcept().getDatatype().isBoolean()) {
-			Concept trueConcept = Context.getConceptService().getTrueConcept();
-			return trueConcept != null && valueCoded.getId().equals(trueConcept.getId());
-		}
-		
-		return null;
-	}
-	
-	/**
-	 * @return Returns the valueCoded.
-	 */
-	public Concept getValueCoded() {
-		return valueCoded;
-	}
-	
-	/**
-	 * @param valueCoded The valueCoded to set.
-	 */
-	public void setValueCoded(Concept valueCoded) {
-		this.valueCoded = valueCoded;
-	}
-	
-	/**
-	 * Gets the specific name used for the coded value.
-	 * 
-	 * @return the name of the coded value
-	 */
-	public ConceptName getValueCodedName() {
-		return valueCodedName;
-	}
-	
-	/**
-	 * Sets the specific name used for the coded value.
-	 * 
-	 * @param valueCodedName the name of the coded value
-	 */
-	public void setValueCodedName(ConceptName valueCodedName) {
-		this.valueCodedName = valueCodedName;
-	}
-	
-	/**
-	 * @return Returns the valueDrug
-	 */
-	public Drug getValueDrug() {
-		return valueDrug;
-	}
-	
-	/**
-	 * @param valueDrug The valueDrug to set.
-	 */
-	public void setValueDrug(Drug valueDrug) {
-		this.valueDrug = valueDrug;
-	}
-	
-	/**
-	 * @return Returns the valueDatetime.
-	 */
-	public Date getValueDatetime() {
-		return valueDatetime;
-	}
-	
-	/**
-	 * @param valueDatetime The valueDatetime to set.
-	 */
-	public void setValueDatetime(Date valueDatetime) {
-		this.valueDatetime = valueDatetime;
-	}
-	
-	/**
-	 * @return the value of this obs as a Date. Note that this uses a java.util.Date, so it includes
-	 *         a time component, that should be ignored.
-	 * @since 1.9
-	 */
-	public Date getValueDate() {
-		return valueDatetime;
-	}
-	
-	/**
-	 * @param valueDate The date value to set.
-	 * @since 1.9
-	 */
-	public void setValueDate(Date valueDate) {
-		this.valueDatetime = valueDate;
-	}
-	
-	/**
-	 * @return the time value of this obs. Note that this uses a java.util.Date, so it includes a
-	 *         date component, that should be ignored.
-	 * @since 1.9
-	 */
-	public Date getValueTime() {
-		return valueDatetime;
-	}
-	
-	/**
-	 * @param valueTime the time value to set
-	 * @since 1.9
-	 */
-	public void setValueTime(Date valueTime) {
-		this.valueDatetime = valueTime;
-	}
-	
-	/**
-	 * @return Returns the valueGroupId.
-	 */
-	public Integer getValueGroupId() {
-		return valueGroupId;
-	}
-	
-	/**
-	 * @param valueGroupId The valueGroupId to set.
-	 */
-	public void setValueGroupId(Integer valueGroupId) {
-		this.valueGroupId = valueGroupId;
-	}
-	
-	/**
-	 * @return Returns the valueModifier.
-	 */
-	public String getValueModifier() {
-		return valueModifier;
-	}
-	
-	/**
-	 * @param valueModifier The valueModifier to set.
-	 */
-	public void setValueModifier(String valueModifier) {
-		this.valueModifier = valueModifier;
-	}
-	
-	/**
-	 * @return Returns the valueNumeric.
-	 */
-	public Double getValueNumeric() {
-		return valueNumeric;
-	}
-	
-	/**
-	 * @param valueNumeric The valueNumeric to set.
-	 */
-	public void setValueNumeric(Double valueNumeric) {
-		this.valueNumeric = valueNumeric;
-	}
-	
-	/**
-	 * @return Returns the valueText.
-	 */
-	public String getValueText() {
-		return valueText;
-	}
-	
-	/**
-	 * @param valueText The valueText to set.
-	 */
-	public void setValueText(String valueText) {
-		this.valueText = valueText;
-	}
-	
-	/**
-	 * @return Returns true if this Obs is complex.
-	 * @since 1.5
-	 * @should return true if the concept is complex
-	 */
-	public boolean isComplex() {
-		//		if (getValueComplex() != null) {
-		//			return true;
-		//		}
-		
-		if (getConcept() != null) {
-			return getConcept().isComplex();
-		}
-		
-		return false;
-	}
-	
-	/**
-	 * Get the value for the ComplexData. This method is used by the ComplexObsHandler. The
-	 * valueComplex has two parts separated by a bar '|' character: part A) the title; and part B)
-	 * the URI. The title is the readable description of the valueComplex that is returned by
-	 * {@link Obs#getValueAsString()}. The URI is the location where the ComplexData is stored.
-	 * 
-	 * @return readable title and URI for the location of the ComplexData binary object.
-	 * @since 1.5
-	 */
-	public String getValueComplex() {
-		return this.valueComplex;
-	}
-	
-	/**
-	 * Set the value for the ComplexData. This method is used by the ComplexObsHandler. The
-	 * valueComplex has two parts separated by a bar '|' character: part A) the title; and part B)
-	 * the URI. The title is the readable description of the valueComplex that is returned by
-	 * Obs.getValueAsString(). The URI is the location where the ComplexData is stored.
-	 * 
-	 * @param valueComplex readable title and URI for the location of the ComplexData binary object.
-	 * @since 1.5
-	 */
-	public void setValueComplex(String valueComplex) {
-		this.valueComplex = valueComplex;
-	}
-	
-	/**
-	 * Set the ComplexData for this Obs. The ComplexData is stored in the file system or elsewhere,
-	 * but is not persisted to the database. <br/>
-	 * <br/>
-	 * {@link ComplexObsHandler}s that are registered to {@link ConceptComplex}s will persist the
-	 * {@link ComplexData#getData()} object to the correct place for the given concept.
-	 * 
-	 * @param complexData
-	 * @since 1.5
-	 */
-	public void setComplexData(ComplexData complexData) {
-		this.complexData = complexData;
-	}
-	
-	/**
-	 * Get the ComplexData. This is retrieved by the {@link ComplexObsHandler} from the file system
-	 * or another location, not from the database. <br/>
-	 * <br/>
-	 * This will be null unless you call:
-	 * 
-	 * <pre>
-	 * 
-	 * 
-	 * 
-	 * 
-	 * 
-	 * 
-	 * 
-	 * 
-	 * 
-	 * 
-	 * 
-	 * 
-	 * Obs obsWithComplexData = Context.getObsService().getComplexObs(obsId, OpenmrsConstants.RAW_VIEW);
-	 * </pre>
-	 * 
-	 * @return the complex data for this obs (if its a complex obs)
-	 * @since 1.5
-	 */
-	public ComplexData getComplexData() {
-		return this.complexData;
-	}
-	
-	/**
-	 * @return Returns the accessionNumber.
-	 */
-	public String getAccessionNumber() {
-		return accessionNumber;
-	}
-	
-	/**
-	 * @param accessionNumber The accessionNumber to set.
-	 */
-	public void setAccessionNumber(String accessionNumber) {
-		this.accessionNumber = accessionNumber;
-	}
-	
-	/***************************************************************************
-	 * Convenience methods
-	 **************************************************************************/
-	
-	/**
-	 * Convenience method for obtaining the observation's value as a string If the Obs is complex,
-	 * returns the title of the complexData denoted by the section of getValueComplex() before the
-	 * first bar '|' character; or returns the entire getValueComplex() if the bar '|' character is
-	 * missing.
-	 * 
-	 * @param locale locale for locale-specific depictions of value
-	 * @should return first part of valueComplex for complex obs
-	 * @should return first part of valueComplex for non null valueComplexes
-	 * @should return non precise values for NumericConcepts
-	 * @should return date in correct format
-	 * @should not return long decimal numbers as scientific notation
-	 * @should use commas or decimal places depending on locale
-	 * @should not use thousand separator
-	 * @should return regular number for size of zero to or greater than ten digits
-	 * @should return regular number if decimal places are as high as six
-	 */
-	public String getValueAsString(Locale locale) {
-		// formatting for the return of numbers of type double
-		NumberFormat nf = NumberFormat.getNumberInstance(locale);
-		DecimalFormat df = (DecimalFormat) nf;
-		df.applyPattern("#0.0#####"); // formatting style up to 6 digits
-		//branch on hl7 abbreviations
-		if (getConcept() != null) {
-			String abbrev = getConcept().getDatatype().getHl7Abbreviation();
-			if ("BIT".equals(abbrev)) {
-				return getValueAsBoolean() == null ? "" : getValueAsBoolean().toString();
-			} else if ("CWE".equals(abbrev)) {
-				if (getValueCoded() == null) {
-					return "";
-				}
-				if (getValueDrug() != null) {
-					return getValueDrug().getFullName(locale);
-				} else {
-					ConceptName valueCodedName = getValueCodedName();
-					if (valueCodedName != null) {
-						return getValueCoded().getName(locale, false).getName();
-					} else {
-						ConceptName fallbackName = getValueCoded().getName();
-						if (fallbackName != null) {
-							return fallbackName.getName();
-						} else {
-							return "";
-						}
-						
-					}
-				}
-			} else if ("NM".equals(abbrev) || "SN".equals(abbrev)) {
-				if (getValueNumeric() == null) {
-					return "";
-				} else {
-					if (getConcept() instanceof ConceptNumeric) {
-						ConceptNumeric cn = (ConceptNumeric) getConcept();
-						if (!cn.isPrecise()) {
-							double d = getValueNumeric();
-							int i = (int) d;
-							return Integer.toString(i);
-						} else {
-							df.format(getValueNumeric());
-						}
-					}
-				}
-<<<<<<< HEAD
-			} else if ("DT".equals(abbrev)) {
-				return (getValueDatetime() == null ? "" : dateFormat.format(getValueDatetime()));
-			} else if ("TM".equals(abbrev)) {
-				return (getValueDatetime() == null ? "" : Format.format(getValueDatetime(), locale, FORMAT_TYPE.TIME));
-			} else if ("TS".equals(abbrev)) {
-				return (getValueDatetime() == null ? "" : Format.format(getValueDatetime(), locale, FORMAT_TYPE.TIMESTAMP));
-			} else if ("ST".equals(abbrev)) {
-=======
-			} else if (abbrev.equals("DT")) {
-				return getValueDatetime() == null ? "" : dateFormat.format(getValueDatetime());
-			} else if (abbrev.equals("TM")) {
-				return getValueDatetime() == null ? "" : Format.format(getValueDatetime(), locale, FORMAT_TYPE.TIME);
-			} else if (abbrev.equals("TS")) {
-				return getValueDatetime() == null ? "" : Format.format(getValueDatetime(), locale, FORMAT_TYPE.TIMESTAMP);
-			} else if (abbrev.equals("ST")) {
->>>>>>> 855bf8c0
-				return getValueText();
-			} else if ("ED".equals(abbrev) && getValueComplex() != null) {
-				String[] valueComplex = getValueComplex().split("\\|");
-				for (int i = 0; i < valueComplex.length; i++) {
-					if (!"".equals(valueComplex[i])) {
-						return valueComplex[i].trim();
-					}
-				}
-			}
-		}
-		
-		// if the datatype is 'unknown', default to just returning what is not null
-		if (getValueNumeric() != null) {
-			return df.format(getValueNumeric());
-		} else if (getValueCoded() != null) {
-			if (getValueDrug() != null) {
-				return getValueDrug().getFullName(locale);
-			} else {
-				ConceptName valudeCodedName = getValueCodedName();
-				if (valudeCodedName != null) {
-					return valudeCodedName.getName();
-				} else {
-					return "";
-				}
-			}
-		} else if (getValueDatetime() != null) {
-			return Format.format(getValueDatetime(), locale, FORMAT_TYPE.DATE);
-		} else if (getValueText() != null) {
-			return getValueText();
-		} else if (hasGroupMembers()) {
-			// all of the values are null and we're an obs group...so loop
-			// over the members and just do a getValueAsString on those
-			// this could potentially cause an infinite loop if an obs group
-			// is a member of its own group at some point in the hierarchy
-			StringBuilder sb = new StringBuilder();
-			for (Obs groupMember : getGroupMembers()) {
-				if (sb.length() > 0) {
-					sb.append(", ");
-				}
-				sb.append(groupMember.getValueAsString(locale));
-			}
-			return sb.toString();
-		}
-		
-		// returns the title portion of the valueComplex
-		// which is everything before the first bar '|' character.
-		if (getValueComplex() != null) {
-			String[] valueComplex = getValueComplex().split("\\|");
-			for (int i = 0; i < valueComplex.length; i++) {
-				if (!"".equals(valueComplex[i])) {
-					return valueComplex[i].trim();
-				}
-			}
-		}
-		
-		return "";
-	}
-	
-	private static DateFormat dateFormat = new SimpleDateFormat("yyyy-MM-dd");
-	
-	private static DateFormat timeFormat = new SimpleDateFormat("HH:mm");
-	
-	private static DateFormat datetimeFormat = new SimpleDateFormat("yyyy-MM-dd HH:mm");
-	
-	/**
-	 * Sets the value for the obs from a string depending on the datatype of the question concept
-	 * 
-	 * @param s the string to coerce to a boolean
-	 * @should set value as boolean if the datatype of the question concept is boolean
-	 * @should fail if the value of the string is null
-	 * @should fail if the value of the string is empty
-	 */
-	public void setValueAsString(String s) throws ParseException {
-		if (log.isDebugEnabled()) {
-			log.debug("getConcept() == " + getConcept());
-		}
-		
-		if (getConcept() != null && !StringUtils.isBlank(s)) {
-			String abbrev = getConcept().getDatatype().getHl7Abbreviation();
-			if ("BIT".equals(abbrev)) {
-				setValueBoolean(Boolean.valueOf(s));
-			} else if ("CWE".equals(abbrev)) {
-				throw new RuntimeException("Not Yet Implemented");
-			} else if ("NM".equals(abbrev) || "SN".equals(abbrev)) {
-				setValueNumeric(Double.valueOf(s));
-			} else if ("DT".equals(abbrev)) {
-				setValueDatetime(dateFormat.parse(s));
-			} else if ("TM".equals(abbrev)) {
-				setValueDatetime(timeFormat.parse(s));
-			} else if ("TS".equals(abbrev)) {
-				setValueDatetime(datetimeFormat.parse(s));
-			} else if ("ST".equals(abbrev)) {
-				setValueText(s);
-			} else {
-				throw new RuntimeException("Don't know how to handle " + abbrev);
-			}
-			
-		} else {
-			throw new RuntimeException("concept is null for " + this);
-		}
-	}
-	
-	/**
-	 * This was a convenience method for obtaining a Map of available locale to observation's value
-	 * as a string This method is a waste and should be not be used. This was used in the web layer
-	 * because jstl can't pass parameters to a method (${obs.valueAsString[locale]} was used instead
-	 * of what would be convenient ${obs.valueAsString(locale)}) Now the openmrs:format tag should
-	 * be used in the web layer: <openmrs:format obsValue="${obs}"/>
-	 * 
-	 * @deprecated
-	 */
-	@Deprecated
-	public Map<Locale, String> getValueAsString() {
-		Map<Locale, String> localeMap = new HashMap<Locale, String>();
-		Locale[] locales = Locale.getAvailableLocales(); // ABKTODO: get actual available locales
-		for (int i = 0; i < locales.length; i++) {
-			localeMap.put(locales[i], getValueAsString(locales[i]));
-		}
-		return localeMap;
-	}
-	
-	/**
-	 * @see java.lang.Object#toString()
-	 */
-	public String toString() {
-		if (obsId == null) {
-			return "obs id is null";
-		}
-		
-		return "Obs #" + obsId.toString();
-	}
-	
-	/**
-	 * @since 1.5
-	 * @see org.openmrs.OpenmrsObject#getId()
-	 */
-	public Integer getId() {
-		return getObsId();
-		
-	}
-	
-	/**
-	 * @since 1.5
-	 * @see org.openmrs.OpenmrsObject#setId(java.lang.Integer)
-	 */
-	public void setId(Integer id) {
-		setObsId(id);
-		
-	}
-	
-	/**
-	 * When ObsService updates an obs, it voids the old version, creates a new Obs with the updates,
-	 * and adds a reference to the previousVersion in the new Obs. getPreviousVersion returns the
-	 * last version of this Obs.
-	 */
-	public Obs getPreviousVersion() {
-		return previousVersion;
-	}
-	
-	/**
-	 * A previousVersion indicates that this Obs replaces an earlier one.
-	 * 
-	 * @param previousVersion the Obs that this Obs superceeds
-	 */
-	public void setPreviousVersion(Obs previousVersion) {
-		this.previousVersion = previousVersion;
-	}
-	
-	public Boolean hasPreviousVersion() {
-		return getPreviousVersion() != null;
-	}
-	
-	/**
-	 * Gets the namespace for the form field that was used to capture the obs details in the form
-	 * 
-	 * @return the namespace
-	 * @since 1.11
-	 * @should return the namespace for a form field that has no path
-	 * @should return the correct namespace for a form field with a path
-	 * @should return null if the namespace is not specified
-	 */
-	public String getFormFieldNamespace() {
-		if (StringUtils.isNotBlank(formNamespaceAndPath)) {
-			//Only the path was specified
-			if (formNamespaceAndPath.startsWith(FORM_NAMESPACE_PATH_SEPARATOR)) {
-				return null;
-			}
-			return formNamespaceAndPath.substring(0, formNamespaceAndPath.indexOf(FORM_NAMESPACE_PATH_SEPARATOR));
-		}
-		
-		return formNamespaceAndPath;
-	}
-	
-	/**
-	 * Gets the path for the form field that was used to capture the obs details in the form
-	 * 
-	 * @return the the form field path
-	 * @since 1.11
-	 * @should return the path for a form field that has no namespace
-	 * @should return the correct path for a form field with a namespace
-	 * @should return null if the path is not specified
-	 */
-	public String getFormFieldPath() {
-		if (StringUtils.isNotBlank(formNamespaceAndPath)) {
-			//Only the namespace was specified
-			if (formNamespaceAndPath.endsWith(FORM_NAMESPACE_PATH_SEPARATOR)) {
-				return null;
-			}
-			return formNamespaceAndPath.substring(formNamespaceAndPath.indexOf(FORM_NAMESPACE_PATH_SEPARATOR) + 1);
-		}
-		
-		return formNamespaceAndPath;
-	}
-	
-	/**
-	 * Sets the namespace and path of the form field that was used to capture the obs details in the
-	 * form.<br>
-	 * <b>Note:</b> Namespace and formFieldPath together must not exceed 254 characters in length,
-	 * form applications can subtract the length of their namespace from 254 to determine the
-	 * maximum length they can use for a form field path.
-	 * 
-	 * @param namespace the namespace of the form field
-	 * @param formFieldPath the path of the form field
-	 * @since 1.11
-	 * @should set the underlying formNamespaceAndPath in the correct pattern
-	 * @should reject a namepace containing the separator
-	 * @should reject a path containing the separator
-	 * @should reject a namepace and path combination longer than the max length
-	 */
-	public void setFormField(String namespace, String formFieldPath) {
-		if (namespace == null && formFieldPath == null) {
-			return;
-		}
-		
-		String nsAndPathTemp = "";
-		if (StringUtils.isNotBlank(namespace) && StringUtils.isNotBlank(formFieldPath)) {
-			nsAndPathTemp = namespace + FORM_NAMESPACE_PATH_SEPARATOR + formFieldPath;
-		} else if (StringUtils.isNotBlank(namespace)) {
-			nsAndPathTemp = namespace + FORM_NAMESPACE_PATH_SEPARATOR;
-		} else if (StringUtils.isNotBlank(formFieldPath)) {
-			nsAndPathTemp = FORM_NAMESPACE_PATH_SEPARATOR + formFieldPath;
-		}
-		
-		if (nsAndPathTemp.length() > FORM_NAMESPACE_PATH_MAX_LENGTH) {
-			throw new APIException("Obs.namespaceAndPathTooLong", (Object[]) null);
-		}
-		if (StringUtils.countMatches(nsAndPathTemp, FORM_NAMESPACE_PATH_SEPARATOR) > 1) {
-			throw new APIException("Obs.namespaceAndPathNotContainSeparator", (Object[]) null);
-		}
-		
-		formNamespaceAndPath = nsAndPathTemp;
-	}
-}
+/**
+ * The contents of this file are subject to the OpenMRS Public License
+ * Version 1.0 (the "License"); you may not use this file except in
+ * compliance with the License. You may obtain a copy of the License at
+ * http://license.openmrs.org
+ *
+ * Software distributed under the License is distributed on an "AS IS"
+ * basis, WITHOUT WARRANTY OF ANY KIND, either express or implied. See the
+ * License for the specific language governing rights and limitations
+ * under the License.
+ *
+ * Copyright (C) OpenMRS, LLC.  All Rights Reserved.
+ */
+package org.openmrs;
+
+import java.text.DateFormat;
+import java.text.DecimalFormat;
+import java.text.NumberFormat;
+import java.text.ParseException;
+import java.text.SimpleDateFormat;
+import java.util.Date;
+import java.util.HashMap;
+import java.util.HashSet;
+import java.util.Iterator;
+import java.util.LinkedHashSet;
+import java.util.Locale;
+import java.util.Map;
+import java.util.Set;
+
+import org.apache.commons.lang.StringUtils;
+import org.apache.commons.logging.Log;
+import org.apache.commons.logging.LogFactory;
+import org.openmrs.annotation.AllowDirectAccess;
+import org.openmrs.aop.RequiredDataAdvice;
+import org.openmrs.api.APIException;
+import org.openmrs.api.context.Context;
+import org.openmrs.api.handler.OpenmrsObjectSaveHandler;
+import org.openmrs.api.handler.SaveHandler;
+import org.openmrs.obs.ComplexData;
+import org.openmrs.obs.ComplexObsHandler;
+import org.openmrs.util.Format;
+import org.openmrs.util.Format.FORMAT_TYPE;
+
+/**
+ * An observation is a single unit of clinical information. <br/>
+ * <br/>
+ * Observations are collected and grouped together into one Encounter (one visit). Obs can be
+ * grouped in a hierarchical fashion. <br/>
+ * <br/>
+ * <p>
+ * The {@link #getObsGroup()} method returns an optional parent. That parent object is also an Obs.
+ * The parent Obs object knows about its child objects through the {@link #getGroupMembers()}
+ * method.
+ * </p>
+ * <p>
+ * (Multi-level hierarchies are achieved by an Obs parent object being a member of another Obs
+ * (grand)parent object) Read up on the obs table: http://openmrs.org/wiki/Obs_Table_Primer In an
+ * OpenMRS installation, there may be an occasion need to change an Obs.
+ * </p>
+ * <p>
+ * For example, a site may decide to replace a concept in the dictionary with a more specific set of
+ * concepts. An observation is part of the official record of an encounter. There may be legal,
+ * ethical, and auditing consequences from altering a record. It is recommended that you create a
+ * new Obs and void the old one:
+ * </p>
+ * Obs newObs = Obs.newInstance(oldObs); //copies values from oldObs
+ * newObs.setPreviousVersion(oldObs);
+ * Context.getObsService().saveObs(newObs,"Your reason for the change here");
+ * Context.getObsService().voidObs(oldObs, "Your reason for the change here");
+ * 
+ * @see Encounter
+ */
+public class Obs extends BaseOpenmrsData implements java.io.Serializable {
+	
+	public static final long serialVersionUID = 112342333L;
+	
+	private static final Log log = LogFactory.getLog(Obs.class);
+	
+	private static final String FORM_NAMESPACE_PATH_SEPARATOR = "^";
+	
+	private static final int FORM_NAMESPACE_PATH_MAX_LENGTH = 255;
+	
+	protected Integer obsId;
+	
+	protected Concept concept;
+	
+	protected Date obsDatetime;
+	
+	protected String accessionNumber;
+	
+	/**
+	 * The "parent" of this obs. It is the grouping that brings other obs together. note:
+	 * obsGroup.getConcept().isSet() should be true This will be non-null if this obs is a member of
+	 * another groupedObs
+	 * 
+	 * @see #isObsGrouping() (??)
+	 */
+	protected Obs obsGroup;
+	
+	/**
+	 * The list of obs grouped under this obs.
+	 */
+	@AllowDirectAccess
+	protected Set<Obs> groupMembers;
+	
+	protected Concept valueCoded;
+	
+	protected ConceptName valueCodedName;
+	
+	protected Drug valueDrug;
+	
+	protected Integer valueGroupId;
+	
+	protected Date valueDatetime;
+	
+	protected Double valueNumeric;
+	
+	protected String valueModifier;
+	
+	protected String valueText;
+	
+	protected String valueComplex;
+	
+	// ComplexData is not persisted in the database.
+	protected transient ComplexData complexData;
+	
+	protected String comment;
+	
+	protected transient Integer personId;
+	
+	protected Person person;
+	
+	protected Order order;
+	
+	protected Location location;
+	
+	protected Encounter encounter;
+	
+	private Obs previousVersion;
+	
+	private String formNamespaceAndPath;
+	
+	/** default constructor */
+	public Obs() {
+	}
+	
+	/**
+	 * Required parameters constructor A value is also required, but that can be one of: valueCoded,
+	 * valueDrug, valueNumeric, or valueText
+	 * 
+	 * @param person The Person this obs is acting on
+	 * @param question The question concept this obs is related to
+	 * @param obsDatetime The time this obs took place
+	 * @param location The location this obs took place
+	 */
+	public Obs(Person person, Concept question, Date obsDatetime, Location location) {
+		this.person = person;
+		if (person != null) {
+			this.personId = person.getPersonId();
+		}
+		this.concept = question;
+		this.obsDatetime = obsDatetime;
+		this.location = location;
+	}
+	
+	/** constructor with id */
+	public Obs(Integer obsId) {
+		this.obsId = obsId;
+	}
+	
+	/**
+	 * This is an equivalent to a copy constructor. Creates a new copy of the given
+	 * <code>obsToCopy</code> with a null obs id
+	 * 
+	 * @param obsToCopy The Obs that is going to be copied
+	 * @return a new Obs object with all the same attributes as the given obs
+	 */
+	public static Obs newInstance(Obs obsToCopy) {
+		Obs newObs = new Obs(obsToCopy.getPerson(), obsToCopy.getConcept(), obsToCopy.getObsDatetime(),
+		        obsToCopy.getLocation());
+		
+		newObs.setObsGroup(obsToCopy.getObsGroup());
+		newObs.setAccessionNumber(obsToCopy.getAccessionNumber());
+		newObs.setValueCoded(obsToCopy.getValueCoded());
+		newObs.setValueDrug(obsToCopy.getValueDrug());
+		newObs.setValueGroupId(obsToCopy.getValueGroupId());
+		newObs.setValueDatetime(obsToCopy.getValueDatetime());
+		newObs.setValueNumeric(obsToCopy.getValueNumeric());
+		newObs.setValueModifier(obsToCopy.getValueModifier());
+		newObs.setValueText(obsToCopy.getValueText());
+		newObs.setComment(obsToCopy.getComment());
+		newObs.setOrder(obsToCopy.getOrder());
+		newObs.setEncounter(obsToCopy.getEncounter());
+		newObs.setCreator(obsToCopy.getCreator());
+		newObs.setDateCreated(obsToCopy.getDateCreated());
+		newObs.setVoided(obsToCopy.getVoided());
+		newObs.setVoidedBy(obsToCopy.getVoidedBy());
+		newObs.setDateVoided(obsToCopy.getDateVoided());
+		newObs.setVoidReason(obsToCopy.getVoidReason());
+		
+		newObs.setValueComplex(obsToCopy.getValueComplex());
+		newObs.setComplexData(obsToCopy.getComplexData());
+		
+		// Copy list of all members, including voided, and put them in respective groups
+		if (obsToCopy.hasGroupMembers(true)) {
+			for (Obs member : obsToCopy.getGroupMembers(true)) {
+				// if the obs hasn't been saved yet, no need to duplicate it
+				if (member.getObsId() == null) {
+					newObs.addGroupMember(member);
+				} else {
+					newObs.addGroupMember(Obs.newInstance(member));
+				}
+			}
+		}
+		
+		return newObs;
+	}
+	
+	/**
+	 * This method isn't needed anymore. There are handlers that are mapped around the saveObs(obs)
+	 * method that get called automatically. See {@link SaveHandler}, et al.
+	 * 
+	 * @see SaveHandler
+	 * @see OpenmrsObjectSaveHandler
+	 * @deprecated no longer needed. Replaced by handlers.
+	 */
+	@Deprecated
+	public void setRequiredProperties(User creator, Date dateCreated) {
+		RequiredDataAdvice.recursivelyHandle(SaveHandler.class, this, creator, dateCreated, null, null);
+	}
+	
+	// Property accessors
+	
+	/**
+	 * @return Returns the comment.
+	 */
+	public String getComment() {
+		return comment;
+	}
+	
+	/**
+	 * @param comment The comment to set.
+	 */
+	public void setComment(String comment) {
+		this.comment = comment;
+	}
+	
+	/**
+	 * @return Returns the concept.
+	 */
+	public Concept getConcept() {
+		return concept;
+	}
+	
+	/**
+	 * @param concept The concept to set.
+	 */
+	public void setConcept(Concept concept) {
+		this.concept = concept;
+	}
+	
+	/**
+	 * Get the concept description that is tied to the concept name that was used when making this
+	 * observation
+	 * 
+	 * @return ConceptDescription the description used
+	 */
+	public ConceptDescription getConceptDescription() {
+		// if we don't have a question for this concept,
+		// then don't bother looking for a description
+		if (getConcept() == null) {
+			return null;
+		}
+		
+		// ABKTOD: description in which locale?
+		return concept.getDescription();
+	}
+	
+	/**
+	 * @return Returns the encounter.
+	 */
+	public Encounter getEncounter() {
+		return encounter;
+	}
+	
+	/**
+	 * @param encounter The encounter to set.
+	 */
+	public void setEncounter(Encounter encounter) {
+		this.encounter = encounter;
+	}
+	
+	/**
+	 * @return Returns the location.
+	 */
+	public Location getLocation() {
+		return location;
+	}
+	
+	/**
+	 * @param location The location to set.
+	 */
+	public void setLocation(Location location) {
+		this.location = location;
+	}
+	
+	/**
+	 * @return Returns the obsDatetime.
+	 */
+	public Date getObsDatetime() {
+		return obsDatetime;
+	}
+	
+	/**
+	 * @param obsDatetime The obsDatetime to set.
+	 */
+	public void setObsDatetime(Date obsDatetime) {
+		this.obsDatetime = obsDatetime;
+	}
+	
+	/**
+	 * @return Returns the obsId of the parent obs group
+	 * @deprecated The {@link #getObsGroup()} method should be used
+	 * @see #getObsGroup()
+	 */
+	@Deprecated
+	public Integer getObsGroupId() {
+		if (getObsGroup() == null) {
+			return null;
+		}
+		
+		return obsGroup.getObsId();
+	}
+	
+	/**
+	 * @param obsGroupId The obsGroupId to set.
+	 * @deprecated This method should not be used. The #setObsGroup() method should be used instead
+	 * @see #setObsGroup(Obs)
+	 */
+	@Deprecated
+	public void setObsGroupId(Integer obsGroupId) {
+		throw new APIException("Obs.error.setObsGroupId", (Object[]) null);
+	}
+	
+	/**
+	 * An obs grouping occurs when the question (#getConcept()) is a set. (@link
+	 * org.openmrs.Concept#isSet()) If this is non-null, it means the current Obs is in the list
+	 * returned by <code>obsGroup</code>.{@link #getGroupMembers()}
+	 * 
+	 * @return the Obs that is the grouping factor
+	 */
+	public Obs getObsGroup() {
+		return obsGroup;
+	}
+	
+	/**
+	 * This method does NOT add this current obs to the list of obs in obsGroup.getGroupMembers().
+	 * That must be done (and should be done) manually. (I am not doing it here for fear of screwing
+	 * up the normal loading and creation of this object via hibernate/spring)
+	 * 
+	 * @param obsGroup the obsGroup to set
+	 */
+	public void setObsGroup(Obs obsGroup) {
+		this.obsGroup = obsGroup;
+	}
+	
+	/**
+	 * Convenience method that checks for if this obs has 1 or more group members (either voided or
+	 * non-voided) Note this method differs from hasGroupMembers(), as that method excludes voided
+	 * obs; logic is that while a obs that has only voided group members should be seen as
+	 * "having no group members" it still should be considered an "obs grouping"
+	 * <p>
+	 * NOTE: This method could also be called "isObsGroup" for a little less confusion on names.
+	 * However, jstl in a web layer (or any psuedo-getter) access isn't good with both an
+	 * "isObsGroup" method and a "getObsGroup" method. Which one should be returned with a
+	 * simplified jstl call like ${obs.obsGroup} ? With this setup, ${obs.obsGrouping} returns a
+	 * boolean of whether this obs is a parent and has members. ${obs.obsGroup} returns the parent
+	 * object to this obs if this obs is a group member of some other group.
+	 * 
+	 * @return true if this is the parent group of other obs
+	 */
+	public boolean isObsGrouping() {
+		return hasGroupMembers(true);
+	}
+	
+	/**
+	 * A convenience method to check for nullity and length to determine if this obs has group
+	 * members. By default, this ignores voided-objects. To include voided, use
+	 * {@link #hasGroupMembers(boolean)} with value true.
+	 * 
+	 * @return true if this is the parent group of other obs
+	 * @should not include voided obs
+	 */
+	public boolean hasGroupMembers() {
+		return hasGroupMembers(false);
+	}
+	
+	/**
+	 * Convenience method that checks for nullity and length to determine if this obs has group
+	 * members. The parameter specifies if this method whether or not voided obs should be
+	 * considered.
+	 * 
+	 * @param includeVoided determines if Voided members should be considered as group members.
+	 * @return true if this is the parent group of other Obs
+	 * @should return true if this obs has group members based on parameter
+	 */
+	public boolean hasGroupMembers(boolean includeVoided) {
+		// ! symbol used because if it's not empty, we want true
+		return !org.springframework.util.CollectionUtils.isEmpty(getGroupMembers(includeVoided));
+	}
+	
+	/**
+	 * Get the non-voided members of the obs group, if this obs is a group. By default this method
+	 * only returns non-voided group members. To get all group members, use
+	 * {@link #getGroupMembers(boolean)} with value true.
+	 * <p>
+	 * If it's not a group (i.e. {@link #getConcept()}.{@link org.openmrs.Concept#isSet()} is not
+	 * true, then this returns null.
+	 * 
+	 * @return a Set<Obs> of the members of this group.
+	 * @see #addGroupMember(Obs)
+	 * @see #hasGroupMembers()
+	 */
+	public Set<Obs> getGroupMembers() {
+		return getGroupMembers(false); //same as just returning groupMembers
+	}
+	
+	/**
+	 * Get the group members of this obs group, if this obs is a group. This method will either
+	 * return all group members, or only non-voided group members, depending on if the argument is
+	 * set to be true or false respectively.
+	 * 
+	 * @param includeVoided
+	 * @return the set of group members in this obs group
+	 * @should Get all group members if passed true, and non-voided if passed false
+	 */
+	public Set<Obs> getGroupMembers(boolean includeVoided) {
+		if (includeVoided) {
+			//just return all group members
+			return groupMembers;
+		}
+		if (groupMembers == null) {
+			//Empty set so return null
+			return null;
+		}
+		Set<Obs> nonVoided = new LinkedHashSet<Obs>(groupMembers);
+		Iterator<Obs> i = nonVoided.iterator();
+		while (i.hasNext()) {
+			Obs obs = i.next();
+			if (obs.isVoided()) {
+				i.remove();
+			}
+		}
+		return nonVoided;
+	}
+	
+	/**
+	 * Set the members of the obs group, if this obs is a group.
+	 * <p>
+	 * If it's not a group (i.e. {@link #getConcept()}.{@link org.openmrs.Concept#isSet()} is not
+	 * true, then this returns null.
+	 * 
+	 * @param groupMembers the groupedObs to set
+	 * @see #addGroupMember(Obs)
+	 * @see #hasGroupMembers()
+	 */
+	public void setGroupMembers(Set<Obs> groupMembers) {
+		this.groupMembers = groupMembers; //Copy over the entire list
+		
+	}
+	
+	/**
+	 * Convenience method to add the given <code>obs</code> to this grouping. Will implicitly make
+	 * this obs an ObsGroup.
+	 * 
+	 * @param member Obs to add to this group
+	 * @see #setGroupMembers(Set)
+	 * @see #getGroupMembers()
+	 */
+	public void addGroupMember(Obs member) {
+		if (member == null) {
+			return;
+		}
+		
+		if (getGroupMembers() == null) {
+			groupMembers = new HashSet<Obs>();
+		}
+		
+		// a quick sanity check to make sure someone isn't adding
+		// itself to the group
+		if (member.equals(this)) {
+			throw new APIException("Obs.error.groupCannotHaveItselfAsAMentor", new Object[] { this, member });
+		}
+		
+		member.setObsGroup(this);
+		groupMembers.add(member);
+	}
+	
+	/**
+	 * Convenience method to remove an Obs from this grouping This also removes the link in the
+	 * given <code>obs</code>object to this obs grouper
+	 * 
+	 * @param member Obs to remove from this group
+	 * @see #setGroupMembers(Set)
+	 * @see #getGroupMembers()
+	 */
+	public void removeGroupMember(Obs member) {
+		if (member == null || getGroupMembers() == null) {
+			return;
+		}
+		
+		if (groupMembers.remove(member)) {
+			member.setObsGroup(null);
+		}
+	}
+	
+	/**
+	 * Convenience method that returns related Obs If the Obs argument is not an ObsGroup: a
+	 * Set<Obs> will be returned containing all of the children of this Obs' parent that are not
+	 * ObsGroups themselves. This will include this Obs by default, unless getObsGroup() returns
+	 * null, in which case an empty set is returned. If the Obs argument is an ObsGroup: a Set<Obs>
+	 * will be returned containing 1. all of this Obs' group members, and 2. all ancestor Obs that
+	 * are not themselves obsGroups.
+	 * 
+	 * @return Set<Obs>
+	 */
+	public Set<Obs> getRelatedObservations() {
+		Set<Obs> ret = new HashSet<Obs>();
+		if (this.isObsGrouping()) {
+			ret.addAll(this.getGroupMembers());
+			Obs parentObs = this;
+			while (parentObs.getObsGroup() != null) {
+				for (Obs obsSibling : parentObs.getObsGroup().getGroupMembers()) {
+					if (!obsSibling.isObsGrouping()) {
+						ret.add(obsSibling);
+					}
+				}
+				parentObs = parentObs.getObsGroup();
+			}
+		} else if (this.getObsGroup() != null) {
+			for (Obs obsSibling : this.getObsGroup().getGroupMembers()) {
+				if (!obsSibling.isObsGrouping()) {
+					ret.add(obsSibling);
+				}
+			}
+		}
+		return ret;
+	}
+	
+	/**
+	 * @return Returns the obsId.
+	 */
+	public Integer getObsId() {
+		return obsId;
+	}
+	
+	/**
+	 * @param obsId The obsId to set.
+	 */
+	public void setObsId(Integer obsId) {
+		this.obsId = obsId;
+	}
+	
+	/**
+	 * @return Returns the order.
+	 */
+	public Order getOrder() {
+		return order;
+	}
+	
+	/**
+	 * @param order The order to set.
+	 */
+	public void setOrder(Order order) {
+		this.order = order;
+	}
+	
+	/**
+	 * @deprecated use getPerson()
+	 * @return Returns the patient.
+	 */
+	@Deprecated
+	public Patient getPatient() {
+		return (Patient) getPerson();
+	}
+	
+	/**
+	 * To associate a patient with an obs, use <code>setPerson(org.openmrs.Person)</code>
+	 * 
+	 * @deprecated use setPerson(org.openmrs.Person)
+	 * @param patient
+	 */
+	@Deprecated
+	public void setPatient(Patient patient) {
+		setPerson(patient);
+	}
+	
+	/**
+	 * The person id of the person on this object. This should be the same as
+	 * <code>{@link #getPerson()}.getPersonId()</code>. It is duplicated here for speed and
+	 * simplicity reasons
+	 * 
+	 * @return the integer person id of the person this obs is acting on
+	 */
+	public Integer getPersonId() {
+		return personId;
+	}
+	
+	/**
+	 * Set the person id on this obs object. This method is here for convenience, but really the
+	 * {@link #setPerson(Person)} method should be used like
+	 * <code>setPerson(new Person(personId))</code>
+	 * 
+	 * @see #setPerson(Person)
+	 * @param personId
+	 */
+	protected void setPersonId(Integer personId) {
+		this.personId = personId;
+	}
+	
+	/**
+	 * Get the person object that this obs is acting on.
+	 * 
+	 * @see #getPersonId()
+	 * @return the person object
+	 */
+	public Person getPerson() {
+		return person;
+	}
+	
+	/**
+	 * Set the person object to this obs object. This will also set the personId on this obs object
+	 * 
+	 * @see #setPersonId(Integer)
+	 * @param person the Patient/Person object that this obs is acting on
+	 */
+	public void setPerson(Person person) {
+		this.person = person;
+		if (person != null) {
+			this.personId = person.getPersonId();
+		}
+	}
+	
+	/**
+	 * Sets the value of this obs to the specified valueBoolean if this obs has a boolean concept.
+	 * 
+	 * @param valueBoolean the boolean value matching the boolean coded concept to set to
+	 */
+	public void setValueBoolean(Boolean valueBoolean) {
+		if (valueBoolean != null && getConcept() != null && getConcept().getDatatype().isBoolean()) {
+			setValueCoded(valueBoolean.booleanValue() ? Context.getConceptService().getTrueConcept() : Context
+			        .getConceptService().getFalseConcept());
+		} else if (valueBoolean == null) {
+			setValueCoded(null);
+		}
+	}
+	
+	/**
+	 * Coerces a value to a Boolean representation
+	 * 
+	 * @return Boolean representation of the obs value
+	 * @should return true for value_numeric concepts if value is 1
+	 * @should return false for value_numeric concepts if value is 0
+	 * @should return null for value_numeric concepts if value is neither 1 nor 0
+	 */
+	public Boolean getValueAsBoolean() {
+		
+		if (getValueCoded() != null) {
+			if (getValueCoded().equals(Context.getConceptService().getTrueConcept())) {
+				return Boolean.TRUE;
+			} else if (getValueCoded().equals(Context.getConceptService().getFalseConcept())) {
+				return Boolean.FALSE;
+			}
+		} else if (getValueNumeric() != null) {
+			if (getValueNumeric() == 1) {
+				return Boolean.TRUE;
+			} else if (getValueNumeric() == 0) {
+				return Boolean.FALSE;
+			}
+		}
+		//returning null is preferred to defaulting to false to support validation of user input is from a form
+		return null;
+	}
+	
+	/**
+	 * Returns the boolean value if the concept of this obs is of boolean datatype
+	 * 
+	 * @return true or false if value is set otherwise null
+	 * @should return true if value coded answer concept is true concept
+	 * @should return false if value coded answer concept is false concept
+	 */
+	public Boolean getValueBoolean() {
+		if (getConcept() != null && valueCoded != null && getConcept().getDatatype().isBoolean()) {
+			Concept trueConcept = Context.getConceptService().getTrueConcept();
+			return trueConcept != null && valueCoded.getId().equals(trueConcept.getId());
+		}
+		
+		return null;
+	}
+	
+	/**
+	 * @return Returns the valueCoded.
+	 */
+	public Concept getValueCoded() {
+		return valueCoded;
+	}
+	
+	/**
+	 * @param valueCoded The valueCoded to set.
+	 */
+	public void setValueCoded(Concept valueCoded) {
+		this.valueCoded = valueCoded;
+	}
+	
+	/**
+	 * Gets the specific name used for the coded value.
+	 * 
+	 * @return the name of the coded value
+	 */
+	public ConceptName getValueCodedName() {
+		return valueCodedName;
+	}
+	
+	/**
+	 * Sets the specific name used for the coded value.
+	 * 
+	 * @param valueCodedName the name of the coded value
+	 */
+	public void setValueCodedName(ConceptName valueCodedName) {
+		this.valueCodedName = valueCodedName;
+	}
+	
+	/**
+	 * @return Returns the valueDrug
+	 */
+	public Drug getValueDrug() {
+		return valueDrug;
+	}
+	
+	/**
+	 * @param valueDrug The valueDrug to set.
+	 */
+	public void setValueDrug(Drug valueDrug) {
+		this.valueDrug = valueDrug;
+	}
+	
+	/**
+	 * @return Returns the valueDatetime.
+	 */
+	public Date getValueDatetime() {
+		return valueDatetime;
+	}
+	
+	/**
+	 * @param valueDatetime The valueDatetime to set.
+	 */
+	public void setValueDatetime(Date valueDatetime) {
+		this.valueDatetime = valueDatetime;
+	}
+	
+	/**
+	 * @return the value of this obs as a Date. Note that this uses a java.util.Date, so it includes
+	 *         a time component, that should be ignored.
+	 * @since 1.9
+	 */
+	public Date getValueDate() {
+		return valueDatetime;
+	}
+	
+	/**
+	 * @param valueDate The date value to set.
+	 * @since 1.9
+	 */
+	public void setValueDate(Date valueDate) {
+		this.valueDatetime = valueDate;
+	}
+	
+	/**
+	 * @return the time value of this obs. Note that this uses a java.util.Date, so it includes a
+	 *         date component, that should be ignored.
+	 * @since 1.9
+	 */
+	public Date getValueTime() {
+		return valueDatetime;
+	}
+	
+	/**
+	 * @param valueTime the time value to set
+	 * @since 1.9
+	 */
+	public void setValueTime(Date valueTime) {
+		this.valueDatetime = valueTime;
+	}
+	
+	/**
+	 * @return Returns the valueGroupId.
+	 */
+	public Integer getValueGroupId() {
+		return valueGroupId;
+	}
+	
+	/**
+	 * @param valueGroupId The valueGroupId to set.
+	 */
+	public void setValueGroupId(Integer valueGroupId) {
+		this.valueGroupId = valueGroupId;
+	}
+	
+	/**
+	 * @return Returns the valueModifier.
+	 */
+	public String getValueModifier() {
+		return valueModifier;
+	}
+	
+	/**
+	 * @param valueModifier The valueModifier to set.
+	 */
+	public void setValueModifier(String valueModifier) {
+		this.valueModifier = valueModifier;
+	}
+	
+	/**
+	 * @return Returns the valueNumeric.
+	 */
+	public Double getValueNumeric() {
+		return valueNumeric;
+	}
+	
+	/**
+	 * @param valueNumeric The valueNumeric to set.
+	 */
+	public void setValueNumeric(Double valueNumeric) {
+		this.valueNumeric = valueNumeric;
+	}
+	
+	/**
+	 * @return Returns the valueText.
+	 */
+	public String getValueText() {
+		return valueText;
+	}
+	
+	/**
+	 * @param valueText The valueText to set.
+	 */
+	public void setValueText(String valueText) {
+		this.valueText = valueText;
+	}
+	
+	/**
+	 * @return Returns true if this Obs is complex.
+	 * @since 1.5
+	 * @should return true if the concept is complex
+	 */
+	public boolean isComplex() {
+		//		if (getValueComplex() != null) {
+		//			return true;
+		//		}
+		
+		if (getConcept() != null) {
+			return getConcept().isComplex();
+		}
+		
+		return false;
+	}
+	
+	/**
+	 * Get the value for the ComplexData. This method is used by the ComplexObsHandler. The
+	 * valueComplex has two parts separated by a bar '|' character: part A) the title; and part B)
+	 * the URI. The title is the readable description of the valueComplex that is returned by
+	 * {@link Obs#getValueAsString()}. The URI is the location where the ComplexData is stored.
+	 * 
+	 * @return readable title and URI for the location of the ComplexData binary object.
+	 * @since 1.5
+	 */
+	public String getValueComplex() {
+		return this.valueComplex;
+	}
+	
+	/**
+	 * Set the value for the ComplexData. This method is used by the ComplexObsHandler. The
+	 * valueComplex has two parts separated by a bar '|' character: part A) the title; and part B)
+	 * the URI. The title is the readable description of the valueComplex that is returned by
+	 * Obs.getValueAsString(). The URI is the location where the ComplexData is stored.
+	 * 
+	 * @param valueComplex readable title and URI for the location of the ComplexData binary object.
+	 * @since 1.5
+	 */
+	public void setValueComplex(String valueComplex) {
+		this.valueComplex = valueComplex;
+	}
+	
+	/**
+	 * Set the ComplexData for this Obs. The ComplexData is stored in the file system or elsewhere,
+	 * but is not persisted to the database. <br/>
+	 * <br/>
+	 * {@link ComplexObsHandler}s that are registered to {@link ConceptComplex}s will persist the
+	 * {@link ComplexData#getData()} object to the correct place for the given concept.
+	 * 
+	 * @param complexData
+	 * @since 1.5
+	 */
+	public void setComplexData(ComplexData complexData) {
+		this.complexData = complexData;
+	}
+	
+	/**
+	 * Get the ComplexData. This is retrieved by the {@link ComplexObsHandler} from the file system
+	 * or another location, not from the database. <br/>
+	 * <br/>
+	 * This will be null unless you call:
+	 * 
+	 * <pre>
+	 * 
+	 * 
+	 * 
+	 * 
+	 * 
+	 * 
+	 * 
+	 * 
+	 * 
+	 * 
+	 * 
+	 * 
+	 * 
+	 * Obs obsWithComplexData = Context.getObsService().getComplexObs(obsId, OpenmrsConstants.RAW_VIEW);
+	 * </pre>
+	 * 
+	 * @return the complex data for this obs (if its a complex obs)
+	 * @since 1.5
+	 */
+	public ComplexData getComplexData() {
+		return this.complexData;
+	}
+	
+	/**
+	 * @return Returns the accessionNumber.
+	 */
+	public String getAccessionNumber() {
+		return accessionNumber;
+	}
+	
+	/**
+	 * @param accessionNumber The accessionNumber to set.
+	 */
+	public void setAccessionNumber(String accessionNumber) {
+		this.accessionNumber = accessionNumber;
+	}
+	
+	/***************************************************************************
+	 * Convenience methods
+	 **************************************************************************/
+	
+	/**
+	 * Convenience method for obtaining the observation's value as a string If the Obs is complex,
+	 * returns the title of the complexData denoted by the section of getValueComplex() before the
+	 * first bar '|' character; or returns the entire getValueComplex() if the bar '|' character is
+	 * missing.
+	 * 
+	 * @param locale locale for locale-specific depictions of value
+	 * @should return first part of valueComplex for complex obs
+	 * @should return first part of valueComplex for non null valueComplexes
+	 * @should return non precise values for NumericConcepts
+	 * @should return date in correct format
+	 * @should not return long decimal numbers as scientific notation
+	 * @should use commas or decimal places depending on locale
+	 * @should not use thousand separator
+	 * @should return regular number for size of zero to or greater than ten digits
+	 * @should return regular number if decimal places are as high as six
+	 */
+	public String getValueAsString(Locale locale) {
+		// formatting for the return of numbers of type double
+		NumberFormat nf = NumberFormat.getNumberInstance(locale);
+		DecimalFormat df = (DecimalFormat) nf;
+		df.applyPattern("#0.0#####"); // formatting style up to 6 digits
+		//branch on hl7 abbreviations
+		if (getConcept() != null) {
+			String abbrev = getConcept().getDatatype().getHl7Abbreviation();
+			if ("BIT".equals(abbrev)) {
+				return getValueAsBoolean() == null ? "" : getValueAsBoolean().toString();
+			} else if ("CWE".equals(abbrev)) {
+				if (getValueCoded() == null) {
+					return "";
+				}
+				if (getValueDrug() != null) {
+					return getValueDrug().getFullName(locale);
+				} else {
+					ConceptName valueCodedName = getValueCodedName();
+					if (valueCodedName != null) {
+						return getValueCoded().getName(locale, false).getName();
+					} else {
+						ConceptName fallbackName = getValueCoded().getName();
+						if (fallbackName != null) {
+							return fallbackName.getName();
+						} else {
+							return "";
+						}
+						
+					}
+				}
+			} else if ("NM".equals(abbrev) || "SN".equals(abbrev)) {
+				if (getValueNumeric() == null) {
+					return "";
+				} else {
+					if (getConcept() instanceof ConceptNumeric) {
+						ConceptNumeric cn = (ConceptNumeric) getConcept();
+						if (!cn.isPrecise()) {
+							double d = getValueNumeric();
+							int i = (int) d;
+							return Integer.toString(i);
+						} else {
+							df.format(getValueNumeric());
+						}
+					}
+				}
+			} else if ("DT".equals(abbrev)) {
+				return (getValueDatetime() == null ? "" : dateFormat.format(getValueDatetime()));
+			} else if ("TM".equals(abbrev)) {
+				return (getValueDatetime() == null ? "" : Format.format(getValueDatetime(), locale, FORMAT_TYPE.TIME));
+			} else if ("TS".equals(abbrev)) {
+				return (getValueDatetime() == null ? "" : Format.format(getValueDatetime(), locale, FORMAT_TYPE.TIMESTAMP));
+			} else if ("ST".equals(abbrev)) {
+				return getValueText();
+			} else if ("ED".equals(abbrev) && getValueComplex() != null) {
+				String[] valueComplex = getValueComplex().split("\\|");
+				for (int i = 0; i < valueComplex.length; i++) {
+					if (!"".equals(valueComplex[i])) {
+						return valueComplex[i].trim();
+					}
+				}
+			}
+		}
+		
+		// if the datatype is 'unknown', default to just returning what is not null
+		if (getValueNumeric() != null) {
+			return df.format(getValueNumeric());
+		} else if (getValueCoded() != null) {
+			if (getValueDrug() != null) {
+				return getValueDrug().getFullName(locale);
+			} else {
+				ConceptName valudeCodedName = getValueCodedName();
+				if (valudeCodedName != null) {
+					return valudeCodedName.getName();
+				} else {
+					return "";
+				}
+			}
+		} else if (getValueDatetime() != null) {
+			return Format.format(getValueDatetime(), locale, FORMAT_TYPE.DATE);
+		} else if (getValueText() != null) {
+			return getValueText();
+		} else if (hasGroupMembers()) {
+			// all of the values are null and we're an obs group...so loop
+			// over the members and just do a getValueAsString on those
+			// this could potentially cause an infinite loop if an obs group
+			// is a member of its own group at some point in the hierarchy
+			StringBuilder sb = new StringBuilder();
+			for (Obs groupMember : getGroupMembers()) {
+				if (sb.length() > 0) {
+					sb.append(", ");
+				}
+				sb.append(groupMember.getValueAsString(locale));
+			}
+			return sb.toString();
+		}
+		
+		// returns the title portion of the valueComplex
+		// which is everything before the first bar '|' character.
+		if (getValueComplex() != null) {
+			String[] valueComplex = getValueComplex().split("\\|");
+			for (int i = 0; i < valueComplex.length; i++) {
+				if (!"".equals(valueComplex[i])) {
+					return valueComplex[i].trim();
+				}
+			}
+		}
+		
+		return "";
+	}
+	
+	private static DateFormat dateFormat = new SimpleDateFormat("yyyy-MM-dd");
+	
+	private static DateFormat timeFormat = new SimpleDateFormat("HH:mm");
+	
+	private static DateFormat datetimeFormat = new SimpleDateFormat("yyyy-MM-dd HH:mm");
+	
+	/**
+	 * Sets the value for the obs from a string depending on the datatype of the question concept
+	 * 
+	 * @param s the string to coerce to a boolean
+	 * @should set value as boolean if the datatype of the question concept is boolean
+	 * @should fail if the value of the string is null
+	 * @should fail if the value of the string is empty
+	 */
+	public void setValueAsString(String s) throws ParseException {
+		if (log.isDebugEnabled()) {
+			log.debug("getConcept() == " + getConcept());
+		}
+		
+		if (getConcept() != null && !StringUtils.isBlank(s)) {
+			String abbrev = getConcept().getDatatype().getHl7Abbreviation();
+			if ("BIT".equals(abbrev)) {
+				setValueBoolean(Boolean.valueOf(s));
+			} else if ("CWE".equals(abbrev)) {
+				throw new RuntimeException("Not Yet Implemented");
+			} else if ("NM".equals(abbrev) || "SN".equals(abbrev)) {
+				setValueNumeric(Double.valueOf(s));
+			} else if ("DT".equals(abbrev)) {
+				setValueDatetime(dateFormat.parse(s));
+			} else if ("TM".equals(abbrev)) {
+				setValueDatetime(timeFormat.parse(s));
+			} else if ("TS".equals(abbrev)) {
+				setValueDatetime(datetimeFormat.parse(s));
+			} else if ("ST".equals(abbrev)) {
+				setValueText(s);
+			} else {
+				throw new RuntimeException("Don't know how to handle " + abbrev);
+			}
+			
+		} else {
+			throw new RuntimeException("concept is null for " + this);
+		}
+	}
+	
+	/**
+	 * This was a convenience method for obtaining a Map of available locale to observation's value
+	 * as a string This method is a waste and should be not be used. This was used in the web layer
+	 * because jstl can't pass parameters to a method (${obs.valueAsString[locale]} was used instead
+	 * of what would be convenient ${obs.valueAsString(locale)}) Now the openmrs:format tag should
+	 * be used in the web layer: <openmrs:format obsValue="${obs}"/>
+	 * 
+	 * @deprecated
+	 */
+	@Deprecated
+	public Map<Locale, String> getValueAsString() {
+		Map<Locale, String> localeMap = new HashMap<Locale, String>();
+		Locale[] locales = Locale.getAvailableLocales(); // ABKTODO: get actual available locales
+		for (int i = 0; i < locales.length; i++) {
+			localeMap.put(locales[i], getValueAsString(locales[i]));
+		}
+		return localeMap;
+	}
+	
+	/**
+	 * @see java.lang.Object#toString()
+	 */
+	public String toString() {
+		if (obsId == null) {
+			return "obs id is null";
+		}
+		
+		return "Obs #" + obsId.toString();
+	}
+	
+	/**
+	 * @since 1.5
+	 * @see org.openmrs.OpenmrsObject#getId()
+	 */
+	public Integer getId() {
+		return getObsId();
+		
+	}
+	
+	/**
+	 * @since 1.5
+	 * @see org.openmrs.OpenmrsObject#setId(java.lang.Integer)
+	 */
+	public void setId(Integer id) {
+		setObsId(id);
+		
+	}
+	
+	/**
+	 * When ObsService updates an obs, it voids the old version, creates a new Obs with the updates,
+	 * and adds a reference to the previousVersion in the new Obs. getPreviousVersion returns the
+	 * last version of this Obs.
+	 */
+	public Obs getPreviousVersion() {
+		return previousVersion;
+	}
+	
+	/**
+	 * A previousVersion indicates that this Obs replaces an earlier one.
+	 * 
+	 * @param previousVersion the Obs that this Obs superceeds
+	 */
+	public void setPreviousVersion(Obs previousVersion) {
+		this.previousVersion = previousVersion;
+	}
+	
+	public Boolean hasPreviousVersion() {
+		return getPreviousVersion() != null;
+	}
+	
+	/**
+	 * Gets the namespace for the form field that was used to capture the obs details in the form
+	 * 
+	 * @return the namespace
+	 * @since 1.11
+	 * @should return the namespace for a form field that has no path
+	 * @should return the correct namespace for a form field with a path
+	 * @should return null if the namespace is not specified
+	 */
+	public String getFormFieldNamespace() {
+		if (StringUtils.isNotBlank(formNamespaceAndPath)) {
+			//Only the path was specified
+			if (formNamespaceAndPath.startsWith(FORM_NAMESPACE_PATH_SEPARATOR)) {
+				return null;
+			}
+			return formNamespaceAndPath.substring(0, formNamespaceAndPath.indexOf(FORM_NAMESPACE_PATH_SEPARATOR));
+		}
+		
+		return formNamespaceAndPath;
+	}
+	
+	/**
+	 * Gets the path for the form field that was used to capture the obs details in the form
+	 * 
+	 * @return the the form field path
+	 * @since 1.11
+	 * @should return the path for a form field that has no namespace
+	 * @should return the correct path for a form field with a namespace
+	 * @should return null if the path is not specified
+	 */
+	public String getFormFieldPath() {
+		if (StringUtils.isNotBlank(formNamespaceAndPath)) {
+			//Only the namespace was specified
+			if (formNamespaceAndPath.endsWith(FORM_NAMESPACE_PATH_SEPARATOR)) {
+				return null;
+			}
+			return formNamespaceAndPath.substring(formNamespaceAndPath.indexOf(FORM_NAMESPACE_PATH_SEPARATOR) + 1);
+		}
+		
+		return formNamespaceAndPath;
+	}
+	
+	/**
+	 * Sets the namespace and path of the form field that was used to capture the obs details in the
+	 * form.<br>
+	 * <b>Note:</b> Namespace and formFieldPath together must not exceed 254 characters in length,
+	 * form applications can subtract the length of their namespace from 254 to determine the
+	 * maximum length they can use for a form field path.
+	 * 
+	 * @param namespace the namespace of the form field
+	 * @param formFieldPath the path of the form field
+	 * @since 1.11
+	 * @should set the underlying formNamespaceAndPath in the correct pattern
+	 * @should reject a namepace containing the separator
+	 * @should reject a path containing the separator
+	 * @should reject a namepace and path combination longer than the max length
+	 */
+	public void setFormField(String namespace, String formFieldPath) {
+		if (namespace == null && formFieldPath == null) {
+			return;
+		}
+		
+		String nsAndPathTemp = "";
+		if (StringUtils.isNotBlank(namespace) && StringUtils.isNotBlank(formFieldPath)) {
+			nsAndPathTemp = namespace + FORM_NAMESPACE_PATH_SEPARATOR + formFieldPath;
+		} else if (StringUtils.isNotBlank(namespace)) {
+			nsAndPathTemp = namespace + FORM_NAMESPACE_PATH_SEPARATOR;
+		} else if (StringUtils.isNotBlank(formFieldPath)) {
+			nsAndPathTemp = FORM_NAMESPACE_PATH_SEPARATOR + formFieldPath;
+		}
+		
+		if (nsAndPathTemp.length() > FORM_NAMESPACE_PATH_MAX_LENGTH) {
+			throw new APIException("Obs.namespaceAndPathTooLong", (Object[]) null);
+		}
+		if (StringUtils.countMatches(nsAndPathTemp, FORM_NAMESPACE_PATH_SEPARATOR) > 1) {
+			throw new APIException("Obs.namespaceAndPathNotContainSeparator", (Object[]) null);
+		}
+		
+		formNamespaceAndPath = nsAndPathTemp;
+	}
+}