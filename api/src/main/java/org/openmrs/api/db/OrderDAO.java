--- conflicted
+++ resolved
@@ -1,258 +1,233 @@
-/**
- * The contents of this file are subject to the OpenMRS Public License
- * Version 1.0 (the "License"); you may not use this file except in
- * compliance with the License. You may obtain a copy of the License at
- * http://license.openmrs.org
- *
- * Software distributed under the License is distributed on an "AS IS"
- * basis, WITHOUT WARRANTY OF ANY KIND, either express or implied. See the
- * License for the specific language governing rights and limitations
- * under the License.
- *
- * Copyright (C) OpenMRS, LLC.  All Rights Reserved.
- */
-package org.openmrs.api.db;
-
-import java.util.Date;
-import java.util.List;
-import java.util.Locale;
-
-import org.openmrs.CareSetting;
-import org.openmrs.Concept;
-<<<<<<< HEAD
-import org.openmrs.DrugOrder;
-=======
-import org.openmrs.ConceptClass;
->>>>>>> 0dc65364
-import org.openmrs.Encounter;
-import org.openmrs.Order;
-import org.openmrs.OrderFrequency;
-import org.openmrs.OrderType;
-import org.openmrs.Patient;
-import org.openmrs.User;
-<<<<<<< HEAD
-import org.openmrs.api.OrderService;
-import org.openmrs.api.OrderService.ORDER_STATUS;
-=======
-import org.openmrs.api.APIException;
->>>>>>> 0dc65364
-
-/**
- * Order-related database functions
- * <p>
- * This class should never be used directly. It should only be used through the
- * {@link org.openmrs.api.OrderService}
- * 
- * @see org.openmrs.api.OrderService
- */
-public interface OrderDAO {
-	
-	// methods for the OrderType java pojo object
-	
-	// methods for the Order java pojo object
-	
-	/**
-	 * @see org.openmrs.api.OrderService#saveOrder(org.openmrs.Order, org.openmrs.api.OrderContext)
-	 */
-	public Order saveOrder(Order order) throws DAOException;
-	
-	/**
-	 * @see org.openmrs.api.OrderService#purgeOrder(Order)
-	 */
-	public void deleteOrder(Order order) throws DAOException;
-	
-	/**
-	 * @see org.openmrs.api.OrderService#getOrder(Integer)
-	 */
-	public Order getOrder(Integer orderId) throws DAOException;
-	
-	/**
-	 * This searches for orders given the parameters. Most arguments are optional (nullable). If
-	 * multiple arguments are given, the returned orders will match on all arguments. The orders are
-	 * sorted by startDate with the latest coming first
-	 * 
-	 * @param orderType The type of Order to get
-	 * @param patients The patients to get orders for
-	 * @param concepts The concepts in order.getConcept to get orders for
-	 * @param orderers The orderers to match on
-	 * @param encounters The encounters that the orders are assigned to
-	 * @return list of Orders matching the parameters
-	 */
-	public List<Order> getOrders(OrderType orderType, List<Patient> patients, List<Concept> concepts, List<User> orderers,
-	        List<Encounter> encounters);
-	
-	/**
-	 * @see org.openmrs.api.OrderService#getOrders(org.openmrs.Patient, org.openmrs.CareSetting,
-	 *      org.openmrs.OrderType, boolean)
-	 */
-	public List<Order> getOrders(Patient patient, CareSetting careSetting, List<OrderType> orderTypes,
-	        boolean includeVoided, boolean includeDiscontinuationOrders);
-	
-	/**
-	 * Auto generated method comment
-	 * 
-	 * @param uuid
-	 * @return
-	 */
-	public Order getOrderByUuid(String uuid);
-	
-	/**
-	 * Delete Obs that references an order
-	 */
-	public void deleteObsThatReference(Order order);
-	
-	/**
-	 * @see org.openmrs.api.OrderService#getOrderByOrderNumber(java.lang.String)
-	 */
-	public Order getOrderByOrderNumber(String orderNumber);
-	
-	/**
-	 * Gets the next available order number seed
-	 * 
-	 * @return the order number seed
-	 */
-	public Long getNextOrderNumberSeedSequenceValue();
-	
-	/**
-	 * @see org.openmrs.api.OrderService#getActiveOrders(org.openmrs.Patient, org.openmrs.OrderType,
-	 *      org.openmrs.CareSetting, java.util.Date)
-	 */
-	public List<Order> getActiveOrders(Patient patient, List<OrderType> orderTypes, CareSetting careSetting, Date asOfDate);
-	
-	/**
-	 * Get care setting by type
-	 * 
-	 * @param careSettingId
-	 * @return the care setting type
-	 */
-	public CareSetting getCareSetting(Integer careSettingId);
-	
-	/**
-	 * @see org.openmrs.api.OrderService#getCareSettingByUuid(String)
-	 */
-	public CareSetting getCareSettingByUuid(String uuid);
-	
-	/**
-	 * @see org.openmrs.api.OrderService#getCareSettingByName(String)
-	 */
-	public CareSetting getCareSettingByName(String name);
-	
-	/**
-	 * @see org.openmrs.api.OrderService#getCareSettings(boolean)
-	 */
-	public List<CareSetting> getCareSettings(boolean includeRetired);
-	
-	/**
-	 * @See OrderService#getOrderTypeByName
-	 */
-	public OrderType getOrderTypeByName(String orderTypeName);
-	
-	/**
-	 * @See OrderService#getOrderFrequency
-	 */
-	public OrderFrequency getOrderFrequency(Integer orderFrequencyId);
-	
-	/**
-	 * @See OrderService#getOrderFrequencyByUuid
-	 */
-	public OrderFrequency getOrderFrequencyByUuid(String uuid);
-	
-	/**
-	 * @See OrderService#getOrderFrequencies(boolean)
-	 */
-	List<OrderFrequency> getOrderFrequencies(boolean includeRetired);
-	
-	/**
-	 * @See OrderService#getOrderFrequencies(String, java.util.Locale, boolean, boolean)
-	 */
-	public List<OrderFrequency> getOrderFrequencies(String searchPhrase, Locale locale, boolean exactLocale,
-	        boolean includeRetired);
-	
-	/**
-	 * @see org.openmrs.api.OrderService#saveOrderFrequency(org.openmrs.OrderFrequency)
-	 */
-	public OrderFrequency saveOrderFrequency(OrderFrequency orderFrequency);
-	
-	/**
-	 * @see org.openmrs.api.OrderService#purgeOrderFrequency(org.openmrs.OrderFrequency)
-	 */
-	public void purgeOrderFrequency(OrderFrequency orderFrequency);
-	
-	/**
-	 * Checks if an order frequency is being referenced by any order
-	 * 
-	 * @param orderFrequency the order frequency
-	 * @return true if in use, else false
-	 */
-	public boolean isOrderFrequencyInUse(OrderFrequency orderFrequency);
-	
-	/**
-	 * @See OrderService#getOrderFrequencyByConcept
-	 */
-	public OrderFrequency getOrderFrequencyByConcept(Concept concept);
-	
-	/**
-	 * @See OrderService#getOrderType
-	 */
-	public OrderType getOrderType(Integer orderTypeId);
-	
-	/**
-	 * @See OrderService#getOrderTypeByUuid
-	 */
-	public OrderType getOrderTypeByUuid(String uuid);
-	
-	/**
-<<<<<<< HEAD
-	 * @see OrderService#getDrugOrdersByPatientAndIngredient(Patient, Concept)
-	 */
-	public List<DrugOrder> getDrugOrdersByPatientAndIngredient(Patient patient, Concept ingredient);
-	
-	/**
-	 * Delete Obs that references an order
-	 */
-	public void deleteObsThatReference(Order order);
-	
-=======
-	 * @See OrderService#getOrderTypes
-	 */
-	public List<OrderType> getOrderTypes(boolean includeRetired);
-	
-	/**
-	 * @see org.openmrs.api.OrderService#getOrderTypeByConceptClass(org.openmrs.ConceptClass)
-	 */
-	public OrderType getOrderTypeByConceptClass(ConceptClass conceptClass);
-	
-	/**
-	 * @see org.openmrs.api.OrderService#saveOrderType(org.openmrs.OrderType)
-	 */
-	public OrderType saveOrderType(OrderType orderType);
-	
-	/**
-	 * @see org.openmrs.api.OrderService#purgeOrderType(org.openmrs.OrderType)
-	 */
-	public void purgeOrderType(OrderType orderType);
-	
-	/**
-	 * @see org.openmrs.api.OrderService#getSubtypes(org.openmrs.OrderType, boolean)
-	 */
-	public List<OrderType> getOrderSubtypes(OrderType orderType, boolean includeRetired);
-	
-	/**
-	 * Check whether give order type is used by any order
-	 * 
-	 * @param orderType the order type to check the usage
-	 * @return true if used else false
-	 */
-	public boolean isOrderTypeInUse(OrderType orderType);
-	
-	/**
-	 * @see org.openmrs.api.OrderService#getDiscontinuationOrder(Order)
-	 */
-	public Order getDiscontinuationOrder(Order order);
-	
-	/**
-	 * @see org.openmrs.api.OrderService#getRevisionOrder(org.openmrs.Order)
-	 */
-	public Order getRevisionOrder(Order order) throws APIException;
->>>>>>> 0dc65364
-}
+/**
+ * The contents of this file are subject to the OpenMRS Public License
+ * Version 1.0 (the "License"); you may not use this file except in
+ * compliance with the License. You may obtain a copy of the License at
+ * http://license.openmrs.org
+ *
+ * Software distributed under the License is distributed on an "AS IS"
+ * basis, WITHOUT WARRANTY OF ANY KIND, either express or implied. See the
+ * License for the specific language governing rights and limitations
+ * under the License.
+ *
+ * Copyright (C) OpenMRS, LLC.  All Rights Reserved.
+ */
+package org.openmrs.api.db;
+
+import java.util.Date;
+import java.util.List;
+import java.util.Locale;
+
+import org.openmrs.CareSetting;
+import org.openmrs.Concept;
+import org.openmrs.ConceptClass;
+import org.openmrs.Encounter;
+import org.openmrs.Order;
+import org.openmrs.OrderFrequency;
+import org.openmrs.OrderType;
+import org.openmrs.Patient;
+import org.openmrs.User;
+import org.openmrs.api.APIException;
+
+/**
+ * Order-related database functions
+ * <p>
+ * This class should never be used directly. It should only be used through the
+ * {@link org.openmrs.api.OrderService}
+ * 
+ * @see org.openmrs.api.OrderService
+ */
+public interface OrderDAO {
+	
+	/**
+	 * @see org.openmrs.api.OrderService#saveOrder(org.openmrs.Order, org.openmrs.api.OrderContext)
+	 */
+	public Order saveOrder(Order order) throws DAOException;
+	
+	/**
+	 * @see org.openmrs.api.OrderService#purgeOrder(Order)
+	 */
+	public void deleteOrder(Order order) throws DAOException;
+	
+	/**
+	 * @see org.openmrs.api.OrderService#getOrder(Integer)
+	 */
+	public Order getOrder(Integer orderId) throws DAOException;
+	
+	/**
+	 * This searches for orders given the parameters. Most arguments are optional (nullable). If
+	 * multiple arguments are given, the returned orders will match on all arguments. The orders are
+	 * sorted by startDate with the latest coming first
+	 * 
+	 * @param orderType The type of Order to get
+	 * @param patients The patients to get orders for
+	 * @param concepts The concepts in order.getConcept to get orders for
+	 * @param orderers The orderers to match on
+	 * @param encounters The encounters that the orders are assigned to
+	 * @return list of Orders matching the parameters
+	 */
+	public List<Order> getOrders(OrderType orderType, List<Patient> patients, List<Concept> concepts, List<User> orderers,
+	        List<Encounter> encounters);
+	
+	/**
+	 * @see org.openmrs.api.OrderService#getOrders(org.openmrs.Patient, org.openmrs.CareSetting,
+	 *      org.openmrs.OrderType, boolean)
+	 */
+	public List<Order> getOrders(Patient patient, CareSetting careSetting, List<OrderType> orderTypes,
+	        boolean includeVoided, boolean includeDiscontinuationOrders);
+	
+	/**
+	 * Auto generated method comment
+	 * 
+	 * @param uuid
+	 * @return
+	 */
+	public Order getOrderByUuid(String uuid);
+	
+	/**
+	 * Delete Obs that references an order
+	 */
+	public void deleteObsThatReference(Order order);
+	
+	/**
+	 * @see org.openmrs.api.OrderService#getOrderByOrderNumber(java.lang.String)
+	 */
+	public Order getOrderByOrderNumber(String orderNumber);
+	
+	/**
+	 * Gets the next available order number seed
+	 * 
+	 * @return the order number seed
+	 */
+	public Long getNextOrderNumberSeedSequenceValue();
+	
+	/**
+	 * @see org.openmrs.api.OrderService#getActiveOrders(org.openmrs.Patient, org.openmrs.OrderType,
+	 *      org.openmrs.CareSetting, java.util.Date)
+	 */
+	public List<Order> getActiveOrders(Patient patient, List<OrderType> orderTypes, CareSetting careSetting, Date asOfDate);
+	
+	/**
+	 * Get care setting by type
+	 * 
+	 * @param careSettingId
+	 * @return the care setting type
+	 */
+	public CareSetting getCareSetting(Integer careSettingId);
+	
+	/**
+	 * @see org.openmrs.api.OrderService#getCareSettingByUuid(String)
+	 */
+	public CareSetting getCareSettingByUuid(String uuid);
+	
+	/**
+	 * @see org.openmrs.api.OrderService#getCareSettingByName(String)
+	 */
+	public CareSetting getCareSettingByName(String name);
+	
+	/**
+	 * @see org.openmrs.api.OrderService#getCareSettings(boolean)
+	 */
+	public List<CareSetting> getCareSettings(boolean includeRetired);
+	
+	/**
+	 * @See OrderService#getOrderTypeByName
+	 */
+	public OrderType getOrderTypeByName(String orderTypeName);
+	
+	/**
+	 * @See OrderService#getOrderFrequency
+	 */
+	public OrderFrequency getOrderFrequency(Integer orderFrequencyId);
+	
+	/**
+	 * @See OrderService#getOrderFrequencyByUuid
+	 */
+	public OrderFrequency getOrderFrequencyByUuid(String uuid);
+	
+	/**
+	 * @See OrderService#getOrderFrequencies(boolean)
+	 */
+	List<OrderFrequency> getOrderFrequencies(boolean includeRetired);
+	
+	/**
+	 * @See OrderService#getOrderFrequencies(String, java.util.Locale, boolean, boolean)
+	 */
+	public List<OrderFrequency> getOrderFrequencies(String searchPhrase, Locale locale, boolean exactLocale,
+	        boolean includeRetired);
+	
+	/**
+	 * @see org.openmrs.api.OrderService#saveOrderFrequency(org.openmrs.OrderFrequency)
+	 */
+	public OrderFrequency saveOrderFrequency(OrderFrequency orderFrequency);
+	
+	/**
+	 * @see org.openmrs.api.OrderService#purgeOrderFrequency(org.openmrs.OrderFrequency)
+	 */
+	public void purgeOrderFrequency(OrderFrequency orderFrequency);
+	
+	/**
+	 * Checks if an order frequency is being referenced by any order
+	 * 
+	 * @param orderFrequency the order frequency
+	 * @return true if in use, else false
+	 */
+	public boolean isOrderFrequencyInUse(OrderFrequency orderFrequency);
+	
+	/**
+	 * @See OrderService#getOrderFrequencyByConcept
+	 */
+	public OrderFrequency getOrderFrequencyByConcept(Concept concept);
+	
+	/**
+	 * @See OrderService#getOrderType
+	 */
+	public OrderType getOrderType(Integer orderTypeId);
+	
+	/**
+	 * @See OrderService#getOrderTypeByUuid
+	 */
+	public OrderType getOrderTypeByUuid(String uuid);
+	
+	/**
+	 * @See OrderService#getOrderTypes
+	 */
+	public List<OrderType> getOrderTypes(boolean includeRetired);
+	
+	/**
+	 * @see org.openmrs.api.OrderService#getOrderTypeByConceptClass(org.openmrs.ConceptClass)
+	 */
+	public OrderType getOrderTypeByConceptClass(ConceptClass conceptClass);
+	
+	/**
+	 * @see org.openmrs.api.OrderService#saveOrderType(org.openmrs.OrderType)
+	 */
+	public OrderType saveOrderType(OrderType orderType);
+	
+	/**
+	 * @see org.openmrs.api.OrderService#purgeOrderType(org.openmrs.OrderType)
+	 */
+	public void purgeOrderType(OrderType orderType);
+	
+	/**
+	 * @see org.openmrs.api.OrderService#getSubtypes(org.openmrs.OrderType, boolean)
+	 */
+	public List<OrderType> getOrderSubtypes(OrderType orderType, boolean includeRetired);
+	
+	/**
+	 * Check whether give order type is used by any order
+	 * 
+	 * @param orderType the order type to check the usage
+	 * @return true if used else false
+	 */
+	public boolean isOrderTypeInUse(OrderType orderType);
+	
+	/**
+	 * @see org.openmrs.api.OrderService#getDiscontinuationOrder(Order)
+	 */
+	public Order getDiscontinuationOrder(Order order);
+	
+	/**
+	 * @see org.openmrs.api.OrderService#getRevisionOrder(org.openmrs.Order)
+	 */
+	public Order getRevisionOrder(Order order) throws APIException;
+}