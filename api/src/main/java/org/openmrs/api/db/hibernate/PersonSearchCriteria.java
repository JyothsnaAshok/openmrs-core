--- conflicted
+++ resolved
@@ -1,83 +1,82 @@
-/**
- * The contents of this file are subject to the OpenMRS Public License
- * Version 1.0 (the "License"); you may not use this file except in
- * compliance with the License. You may obtain a copy of the License at
- * http://license.openmrs.org
- *
- * Software distributed under the License is distributed on an "AS IS"
- * basis, WITHOUT WARRANTY OF ANY KIND, either express or implied. See the
- * License for the specific language governing rights and limitations
- * under the License.
- *
- * Copyright (C) OpenMRS, LLC.  All Rights Reserved.
- */
-package org.openmrs.api.db.hibernate;
-
-import org.hibernate.Criteria;
-import org.hibernate.criterion.*;
-import org.openmrs.api.AdministrationService;
-import org.openmrs.api.context.Context;
-import org.openmrs.util.OpenmrsConstants;
-
-public class PersonSearchCriteria {
-	
-	Criterion prepareCriterionForAttribute(String value, MatchMode matchMode) {
-		return (prepareCriterionForAttribute(value, null, matchMode));
-	}
-	
-	Criterion prepareCriterionForName(String value) {
-		return prepareCriterionForName(value, null);
-	}
-	
-	Criterion prepareCriterionForAttribute(String value, Boolean voided, MatchMode matchMode) {
-<<<<<<< HEAD
-		if (voided == null || !voided)
-=======
-		if (voided == null || voided == false) {
->>>>>>> 81af284b
-			return Restrictions.conjunction().add(Restrictions.eq("attributeType.searchable", true)).add(
-			    Restrictions.eq("attribute.voided", false)).add(Restrictions.ilike("attribute.value", value, matchMode));
-		} else {
-			return Restrictions.conjunction().add(Restrictions.eq("attributeType.searchable", true)).add(
-			    Restrictions.ilike("attribute.value", value, matchMode));
-		}
-	}
-	
-	Criterion prepareCriterionForName(String value, Boolean voided) {
-<<<<<<< HEAD
-		if (voided == null || !voided)
-=======
-		if (voided == null || voided == false) {
->>>>>>> 81af284b
-			return Restrictions.conjunction().add(Restrictions.eq("name.voided", false)).add(
-			    Restrictions.disjunction().add(Restrictions.ilike("name.givenName", value, MatchMode.START)).add(
-			        Restrictions.ilike("name.middleName", value, MatchMode.START)).add(
-			        Restrictions.ilike("name.familyName", value, MatchMode.START)).add(
-			        Restrictions.ilike("name.familyName2", value, MatchMode.START)));
-		} else {
-			return Restrictions.conjunction().add(
-			    Restrictions.disjunction().add(Restrictions.ilike("name.givenName", value, MatchMode.START)).add(
-			        Restrictions.ilike("name.middleName", value, MatchMode.START)).add(
-			        Restrictions.ilike("name.familyName", value, MatchMode.START)).add(
-			        Restrictions.ilike("name.familyName2", value, MatchMode.START)));
-		}
-	}
-	
-	void addAliasForName(Criteria criteria) {
-		criteria.createAlias("names", "name");
-	}
-	
-	void addAliasForAttribute(Criteria criteria) {
-		criteria.createAlias("attributes", "attribute", CriteriaSpecification.LEFT_JOIN);
-		criteria.createAlias("attribute.attributeType", "attributeType", CriteriaSpecification.LEFT_JOIN);
-	}
-	
-	MatchMode getAttributeMatchMode() {
-		AdministrationService adminService = Context.getAdministrationService();
-		String matchModeProperty = adminService.getGlobalProperty(
-		    OpenmrsConstants.GLOBAL_PROPERTY_PERSON_ATTRIBUTE_SEARCH_MATCH_MODE, "");
-		return (matchModeProperty.equals(OpenmrsConstants.GLOBAL_PROPERTY_PERSON_ATTRIBUTE_SEARCH_MATCH_ANYWHERE)) ? MatchMode.ANYWHERE
-		        : MatchMode.EXACT;
-	}
-	
-}
+/**
+ * The contents of this file are subject to the OpenMRS Public License
+ * Version 1.0 (the "License"); you may not use this file except in
+ * compliance with the License. You may obtain a copy of the License at
+ * http://license.openmrs.org
+ *
+ * Software distributed under the License is distributed on an "AS IS"
+ * basis, WITHOUT WARRANTY OF ANY KIND, either express or implied. See the
+ * License for the specific language governing rights and limitations
+ * under the License.
+ *
+ * Copyright (C) OpenMRS, LLC.  All Rights Reserved.
+ */
+package org.openmrs.api.db.hibernate;
+
+import org.hibernate.Criteria;
+import org.hibernate.criterion.CriteriaSpecification;
+import org.hibernate.criterion.Criterion;
+import org.hibernate.criterion.MatchMode;
+import org.hibernate.criterion.Restrictions;
+import org.openmrs.api.AdministrationService;
+import org.openmrs.api.context.Context;
+import org.openmrs.util.OpenmrsConstants;
+
+public class PersonSearchCriteria {
+	
+	Criterion prepareCriterionForAttribute(String value, MatchMode matchMode) {
+		return (prepareCriterionForAttribute(value, null, matchMode));
+	}
+	
+	Criterion prepareCriterionForName(String value) {
+		return prepareCriterionForName(value, null);
+	}
+	
+	Criterion prepareCriterionForAttribute(String value, Boolean voided, MatchMode matchMode) {
+		if (voided == null || !voided) {
+			return Restrictions.conjunction().add(Restrictions.eq("attributeType.searchable", true))
+			        .add(Restrictions.eq("attribute.voided", false))
+			        .add(Restrictions.ilike("attribute.value", value, matchMode));
+		} else {
+			return Restrictions.conjunction().add(Restrictions.eq("attributeType.searchable", true))
+			        .add(Restrictions.ilike("attribute.value", value, matchMode));
+		}
+	}
+	
+	Criterion prepareCriterionForName(String value, Boolean voided) {
+		if (voided == null || !voided) {
+			return Restrictions
+			        .conjunction()
+			        .add(Restrictions.eq("name.voided", false))
+			        .add(
+			            Restrictions.disjunction().add(Restrictions.ilike("name.givenName", value, MatchMode.START))
+			                    .add(Restrictions.ilike("name.middleName", value, MatchMode.START))
+			                    .add(Restrictions.ilike("name.familyName", value, MatchMode.START))
+			                    .add(Restrictions.ilike("name.familyName2", value, MatchMode.START)));
+		} else {
+			return Restrictions.conjunction().add(
+			    Restrictions.disjunction().add(Restrictions.ilike("name.givenName", value, MatchMode.START))
+			            .add(Restrictions.ilike("name.middleName", value, MatchMode.START))
+			            .add(Restrictions.ilike("name.familyName", value, MatchMode.START))
+			            .add(Restrictions.ilike("name.familyName2", value, MatchMode.START)));
+		}
+	}
+	
+	void addAliasForName(Criteria criteria) {
+		criteria.createAlias("names", "name");
+	}
+	
+	void addAliasForAttribute(Criteria criteria) {
+		criteria.createAlias("attributes", "attribute", CriteriaSpecification.LEFT_JOIN);
+		criteria.createAlias("attribute.attributeType", "attributeType", CriteriaSpecification.LEFT_JOIN);
+	}
+	
+	MatchMode getAttributeMatchMode() {
+		AdministrationService adminService = Context.getAdministrationService();
+		String matchModeProperty = adminService.getGlobalProperty(
+		    OpenmrsConstants.GLOBAL_PROPERTY_PERSON_ATTRIBUTE_SEARCH_MATCH_MODE, "");
+		return (matchModeProperty.equals(OpenmrsConstants.GLOBAL_PROPERTY_PERSON_ATTRIBUTE_SEARCH_MATCH_ANYWHERE)) ? MatchMode.ANYWHERE
+		        : MatchMode.EXACT;
+	}
+	
+}