--- conflicted
+++ resolved
@@ -1,189 +1,183 @@
-/**
- * The contents of this file are subject to the OpenMRS Public License
- * Version 1.0 (the "License"); you may not use this file except in
- * compliance with the License. You may obtain a copy of the License at
- * http://license.openmrs.org
- *
- * Software distributed under the License is distributed on an "AS IS"
- * basis, WITHOUT WARRANTY OF ANY KIND, either express or implied. See the
- * License for the specific language governing rights and limitations
- * under the License.
- *
- * Copyright (C) OpenMRS, LLC.  All Rights Reserved.
- */
-package org.openmrs;
-
-import java.util.Collection;
-import java.util.LinkedHashSet;
-
-import org.apache.commons.lang.StringUtils;
-import org.openmrs.annotation.Independent;
-import org.openmrs.api.APIException;
-import org.openmrs.api.context.Context;
-
-/**
- * OrderTypes are used to classify different types of Orders e.g to distinguish between Serology and
- * Radiology TestOrders
- * 
-<<<<<<< HEAD
- * @deprecated Will be removed in version 1.10
-=======
- * @since 1.10
->>>>>>> 0dc65364
- */
-@Deprecated
-public class OrderType extends BaseOpenmrsMetadata implements java.io.Serializable {
-	
-	public static final long serialVersionUID = 23232L;
-	
-	private Integer orderTypeId;
-	
-	private String javaClassName;
-	
-	private OrderType parent;
-	
-	@Independent
-	private Collection<ConceptClass> conceptClasses;
-	
-	/**
-	 * default constructor
-	 */
-	public OrderType() {
-	}
-	
-	/**
-	 * Constructor with ID
-	 * 
-	 * @param orderTypeId the ID of the {@link org.openmrs.OrderType}
-	 */
-	public OrderType(Integer orderTypeId) {
-		this.orderTypeId = orderTypeId;
-	}
-	
-	/**
-	 * Convenience constructor that takes in the elements required to save this OrderType to the
-	 * database
-	 * 
-	 * @param name The name of this order Type
-	 * @param description A short description about this order type
-	 * @param javaClassName The fully qualified java class name
-	 */
-	public OrderType(String name, String description, String javaClassName) {
-		setName(name);
-		setDescription(description);
-		setJavaClassName(javaClassName);
-	}
-	
-	/**
-	 * @return Returns the orderTypeId.
-	 */
-	public Integer getOrderTypeId() {
-		return orderTypeId;
-	}
-	
-	/**
-	 * @param orderTypeId The orderTypeId to set.
-	 */
-	public void setOrderTypeId(Integer orderTypeId) {
-		this.orderTypeId = orderTypeId;
-	}
-	
-	/**
-	 * @see org.openmrs.OpenmrsObject#getId()
-	 */
-	public Integer getId() {
-		return getOrderTypeId();
-	}
-	
-	/**
-	 * @see org.openmrs.OpenmrsObject#setId(java.lang.Integer)
-	 */
-	public void setId(Integer id) {
-		setOrderTypeId(id);
-		
-	}
-	
-	/**
-	 * @return Returns the Java className as String
-	 */
-	public String getJavaClassName() {
-		return javaClassName;
-	}
-	
-	/**
-	 * @param javaClassName The Java class to set as String
-	 */
-	public void setJavaClassName(String javaClassName) {
-		this.javaClassName = javaClassName;
-	}
-	
-	/**
-	 * @return Returns the {@link org.openmrs.OrderType}
-	 */
-	public OrderType getParent() {
-		return parent;
-	}
-	
-	/**
-	 * @param parent The {@link org.openmrs.OrderType} to set
-	 */
-	public void setParent(OrderType parent) {
-		this.parent = parent;
-	}
-	
-	/**
-	 * @return Get the {@link org.openmrs.ConceptClass}es
-	 */
-	public Collection<ConceptClass> getConceptClasses() {
-		if (conceptClasses == null) {
-			conceptClasses = new LinkedHashSet<ConceptClass>();
-		}
-		return conceptClasses;
-	}
-	
-	/**
-	 * @param conceptClasses the collection containing the {@link org.openmrs.ConceptClass}es
-	 */
-	public void setConceptClasses(Collection<ConceptClass> conceptClasses) {
-		this.conceptClasses = conceptClasses;
-	}
-	
-	/**
-	 * Convenience method that returns a {@link java.lang.Class} object for the associated
-	 * javaClassName
-	 * 
-	 * @return The Java class as {@link java.lang.Class}
-	 * @throws APIException
-	 */
-	public Class getJavaClass() throws APIException {
-		try {
-			return Context.loadClass(javaClassName);
-		}
-		catch (ClassNotFoundException e) {
-			//re throw as a runtime exception
-			throw new APIException("Failed to load class:" + javaClassName, e);
-		}
-	}
-	
-	/**
-	 * Convenience method that adds the specified concept class
-	 * 
-	 * @param conceptClass the ConceptClass to add
-	 * @should add the specified concept class
-	 * @should not add a duplicate concept class
-	 */
-	public void addConceptClass(ConceptClass conceptClass) {
-		getConceptClasses().add(conceptClass);
-	}
-	
-	/**
-	 * @see org.openmrs.BaseOpenmrsObject#toString()
-	 */
-	@Override
-	public String toString() {
-		if (StringUtils.isNotBlank(getName())) {
-			return getName();
-		}
-		return super.toString();
-	}
-}
+/**
+ * The contents of this file are subject to the OpenMRS Public License
+ * Version 1.0 (the "License"); you may not use this file except in
+ * compliance with the License. You may obtain a copy of the License at
+ * http://license.openmrs.org
+ *
+ * Software distributed under the License is distributed on an "AS IS"
+ * basis, WITHOUT WARRANTY OF ANY KIND, either express or implied. See the
+ * License for the specific language governing rights and limitations
+ * under the License.
+ *
+ * Copyright (C) OpenMRS, LLC.  All Rights Reserved.
+ */
+package org.openmrs;
+
+import java.util.Collection;
+import java.util.LinkedHashSet;
+
+import org.apache.commons.lang.StringUtils;
+import org.openmrs.annotation.Independent;
+import org.openmrs.api.APIException;
+import org.openmrs.api.context.Context;
+
+/**
+ * OrderTypes are used to classify different types of Orders e.g to distinguish between Serology and
+ * Radiology TestOrders
+ *
+ */
+public class OrderType extends BaseOpenmrsMetadata implements java.io.Serializable {
+	
+	public static final long serialVersionUID = 23232L;
+	
+	private Integer orderTypeId;
+	
+	private String javaClassName;
+	
+	private OrderType parent;
+	
+	@Independent
+	private Collection<ConceptClass> conceptClasses;
+	
+	/**
+	 * default constructor
+	 */
+	public OrderType() {
+	}
+	
+	/**
+	 * Constructor with ID
+	 * 
+	 * @param orderTypeId the ID of the {@link org.openmrs.OrderType}
+	 */
+	public OrderType(Integer orderTypeId) {
+		this.orderTypeId = orderTypeId;
+	}
+	
+	/**
+	 * Convenience constructor that takes in the elements required to save this OrderType to the
+	 * database
+	 * 
+	 * @param name The name of this order Type
+	 * @param description A short description about this order type
+	 * @param javaClassName The fully qualified java class name
+	 */
+	public OrderType(String name, String description, String javaClassName) {
+		setName(name);
+		setDescription(description);
+		setJavaClassName(javaClassName);
+	}
+	
+	/**
+	 * @return Returns the orderTypeId.
+	 */
+	public Integer getOrderTypeId() {
+		return orderTypeId;
+	}
+	
+	/**
+	 * @param orderTypeId The orderTypeId to set.
+	 */
+	public void setOrderTypeId(Integer orderTypeId) {
+		this.orderTypeId = orderTypeId;
+	}
+	
+	/**
+	 * @see org.openmrs.OpenmrsObject#getId()
+	 */
+	public Integer getId() {
+		return getOrderTypeId();
+	}
+	
+	/**
+	 * @see org.openmrs.OpenmrsObject#setId(java.lang.Integer)
+	 */
+	public void setId(Integer id) {
+		setOrderTypeId(id);
+		
+	}
+	
+	/**
+	 * @return Returns the Java className as String
+	 */
+	public String getJavaClassName() {
+		return javaClassName;
+	}
+	
+	/**
+	 * @param javaClassName The Java class to set as String
+	 */
+	public void setJavaClassName(String javaClassName) {
+		this.javaClassName = javaClassName;
+	}
+	
+	/**
+	 * @return Returns the {@link org.openmrs.OrderType}
+	 */
+	public OrderType getParent() {
+		return parent;
+	}
+	
+	/**
+	 * @param parent The {@link org.openmrs.OrderType} to set
+	 */
+	public void setParent(OrderType parent) {
+		this.parent = parent;
+	}
+	
+	/**
+	 * @return Get the {@link org.openmrs.ConceptClass}es
+	 */
+	public Collection<ConceptClass> getConceptClasses() {
+		if (conceptClasses == null) {
+			conceptClasses = new LinkedHashSet<ConceptClass>();
+		}
+		return conceptClasses;
+	}
+	
+	/**
+	 * @param conceptClasses the collection containing the {@link org.openmrs.ConceptClass}es
+	 */
+	public void setConceptClasses(Collection<ConceptClass> conceptClasses) {
+		this.conceptClasses = conceptClasses;
+	}
+	
+	/**
+	 * Convenience method that returns a {@link java.lang.Class} object for the associated
+	 * javaClassName
+	 * 
+	 * @return The Java class as {@link java.lang.Class}
+	 * @throws APIException
+	 */
+	public Class getJavaClass() throws APIException {
+		try {
+			return Context.loadClass(javaClassName);
+		}
+		catch (ClassNotFoundException e) {
+			//re throw as a runtime exception
+			throw new APIException("Failed to load class:" + javaClassName, e);
+		}
+	}
+	
+	/**
+	 * Convenience method that adds the specified concept class
+	 * 
+	 * @param conceptClass the ConceptClass to add
+	 * @should add the specified concept class
+	 * @should not add a duplicate concept class
+	 */
+	public void addConceptClass(ConceptClass conceptClass) {
+		getConceptClasses().add(conceptClass);
+	}
+	
+	/**
+	 * @see org.openmrs.BaseOpenmrsObject#toString()
+	 */
+	@Override
+	public String toString() {
+		if (StringUtils.isNotBlank(getName())) {
+			return getName();
+		}
+		return super.toString();
+	}
+}