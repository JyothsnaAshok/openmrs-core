--- conflicted
+++ resolved
@@ -1,313 +1,310 @@
-<?xml version="1.0" encoding="UTF-8"?>
-<!DOCTYPE dwr PUBLIC
-    "-//GetAhead Limited//DTD Direct Web Remoting 2.0//EN"
-    "http://directwebremoting.org/schema/dwr20.dtd">
-
-<dwr>
-
-	<allow>
-		<create creator="new" javascript="JDate">
-	      <param name="class" value="java.util.Date"/>
-		</create>
-		
-		<convert match="java.lang.Exception" converter="exception">
-			<param name="exclude" value="stackTrace"/>
-		</convert>
-		
-		<convert converter="bean" match="org.openmrs.web.dwr.PatientListItem"/>
-		<convert converter="bean" match="org.openmrs.web.dwr.PersonListItem"/>
-		<convert converter="bean" match="org.openmrs.web.dwr.ConceptListItem"/>
-		<convert converter="bean" match="org.openmrs.web.dwr.ConceptDrugListItem"/>
-		<convert converter="bean" match="org.openmrs.web.dwr.EncounterListItem"/>
-		<convert converter="bean" match="org.openmrs.web.dwr.UserListItem"/>
-		<convert converter="bean" match="org.openmrs.web.dwr.ObsListItem"/>
-		<convert converter="bean" match="org.openmrs.web.dwr.OrderableListItem"/>
-		<convert converter="bean" match="org.openmrs.web.dwr.FormFieldListItem"/>
-		<convert converter="bean" match="org.openmrs.web.dwr.FieldListItem"/>
-		<convert converter="bean" match="org.openmrs.web.dwr.FormListItem"/>
-		<convert converter="bean" match="org.openmrs.web.dwr.LocationListItem"/>
-		<convert converter="bean" match="org.openmrs.web.dwr.RelationshipListItem"/>
-		<convert converter="bean" match="org.openmrs.web.dwr.ListItem"/>
-		<convert converter="bean" match="org.openmrs.web.dwr.DrugOrderListItem"/>
-		<convert converter="bean" match="org.openmrs.web.dwr.DrugSetItem"/>
-		<convert converter="bean" match="org.openmrs.web.dwr.PatientProgramItem"/>
-		<convert converter="bean" match="org.openmrs.web.dwr.PatientStateItem"/>
-		<convert converter="bean" match="org.openmrs.PatientAddress"/>
-		<convert converter="bean" match="org.openmrs.notification.web.dwr.AlertListItem"/>
-		<convert converter="bean" match="org.openmrs.web.dwr.EnteredField"/>
-		<convert converter="bean" match="org.openmrs.Cohort" >
-			<param name="exclude" value="patients"/>
-		</convert>
-		<convert converter="bean" match="org.openmrs.web.dwr.VisitListItem"/>
-		<convert converter="bean" match="org.openmrs.web.dwr.ConceptReferenceTermListItem"/>
-		<convert converter="bean" match="org.openmrs.web.dwr.ProviderListItem" />
-		
-		<create creator="new" javascript="DWRPatientService">
-			<param name="class" value="org.openmrs.web.dwr.DWRPatientService" />
-			<include method="findPatients"/>
-			<include method="getPatient"/>
-			<include method="getSimilarPatients"/>
-			<include method="findDuplicatePatients" />
-			<include method="addIdentifier" />
-			<include method="exitPatientFromCare" />
-			<include method="changeHealthCenter" />
-			<include method="createAllergy"/>
-			<include method="saveAllergy"/>
-			<include method="removeAllergy"/>
-			<include method="voidAllergy"/>
-			<include method="createProblem"/>
-			<include method="saveProblem"/>
-			<include method="removeProblem"/>
-			<include method="voidProblem"/>
-			<include method="findCountAndPatients"/>
-			<include method="findBatchOfPatients"/>
-		</create>
-		
-		<create creator="new" javascript="DWRPersonService">
-			<param name="class" value="org.openmrs.web.dwr.DWRPersonService" />
-			<include method="getSimilarPeople"/>
-			<include method="findPeople"/>
-			<include method="findPeopleByRoles"/>
-			<include method="createPerson"/>
-			<include method="getPerson"/>
-			<include method="findBatchOfPeopleByRoles"/>
-			<include method="findCountAndPeople"/>
-		</create>
-	
-		<create creator="new" javascript="DWRConceptService">
-			<param name="class" value="org.openmrs.web.dwr.DWRConceptService" />
-			<include method="findConcepts" />
-			<include method="findConceptAnswers" />
-			<include method="getQuestionsForAnswer" />
-			<include method="getConceptSet" />
-			<include method="getConcept" />
-			<include method="findProposedConcepts" />
-			<include method="isValidNumericValue" />
-			<include method="getConceptNumericUnits" />
-			<include method="getDrug" />
-			<include method="getDrugs" />
-			<include method="findDrugs" />
-			<include method="getAnswersForQuestion" />
-			<include method="convertBooleanConceptToCoded" />
-			<include method="findCountAndConcepts" />
-			<include method="findBatchOfConcepts" />
-			<include method="getConceptReferenceTerm" />
-			<include method="findCountAndConceptReferenceTerms" />
-			<include method="findBatchOfConceptReferenceTerms" />
-			<include method="createConceptReferenceTerm" />
-		</create>
-		
-		<create creator="new" javascript="DWREncounterService">
-			<param name="class" value="org.openmrs.web.dwr.DWREncounterService" />
-			<include method="findEncounters"/>
-			<include method="getEncounter"/>
-			<include method="findLocations"/>
-			<include method="getLocations"/>
-			<include method="getLocation"/>
-			<include method="findCountAndEncounters"/>
-			<include method="findBatchOfEncounters"/>
-			<include method="findCountAndLocations"/>
-			<include method="findBatchOfLocations"/>
-		</create>
-		
-		<create creator="new" javascript="DWRUserService">
-			<param name="class" value="org.openmrs.web.dwr.DWRUserService" />
-			<include method="findUsers"/>
-			<include method="getAllUsers"/>
-			<include method="getUser"/>
-		</create>
-		
-		<create creator="new" javascript="DWRObsService">
-			<param name="class" value="org.openmrs.web.dwr.DWRObsService" />
-			<include method="voidObservation"/>
-			<include method="voidObservation"/>
-			<include method="getObservations"/>
-			<include method="createObs"/>
-			<include method="createNewObs"/>
-			<include method="getObsByPatientConceptEncounter"/>
-			<include method="getObs"/>
-		</create>
-		
-		<create creator="new" javascript="DWRFormService">
-			<param name="class" value="org.openmrs.web.dwr.DWRFormService" />
-			<include method="getFormField"/>
-			<include method="getFormFields"/>
-			<include method="getField"/>
-			<include method="getForms"/>
-			<include method="getJSTree"/>
-			<include method="findFields"/>
-			<include method="findForms"/>
-			<include method="findFieldsAndConcepts"/>
-			<include method="saveFormField"/>
-			<include method="deleteFormField"/>
-		</create>
-
-		<create creator="new" javascript="DWRMessageService">
-			<param name="class" value="org.openmrs.notification.web.dwr.DWRMessageService" />
-			<include method="sendFeedback"/>
-			<include method="sendMessage"/>
-		</create>
-		
-		<create creator="new" javascript="DWRAlertService">
-			<param name="class" value="org.openmrs.notification.web.dwr.DWRAlertService" />
-			<include method="getAlerts"/>
-			<include method="markAlertRead"/>
-		</create>
-		
-		<create creator="new" javascript="DWRPatientSetService">
-			<param name="class" value="org.openmrs.web.dwr.DWRPatientSetService"/>
-			<include method="getPatients"/>
-			<include method="getMyPatientSet"/>
-			<include method="getMyPatientSetSize"/>
-			<include method="getFromMyPatientSet"/>
-			<include method="addToMyPatientSet"/>
-			<include method="removeFromMyPatientSet"/>
-			<include method="setMyPatientSet"/>
-			<include method="clearMyPatientSet"/>
-		</create>
-
-		<create creator="new" javascript="DWRRelationshipService">
-			<param name="class" value="org.openmrs.web.dwr.DWRRelationshipService"/>
-			<include method="getRelationshipTypes"/>
-			<include method="getRelationshipTypeId"/>
-			<include method="createRelationship"/>
-			<include method="voidRelationship"/>
-			<include method="changeRelationshipDates"/>
-			<include method="setRelationshipTo"/>
-			<include method="getRelationships"/>
-			<include method="getRelationshipsToPerson"/>
-			<include method="getRelationshipsFromPerson"/>
-		</create>
-
-		<create creator="new" javascript="DWROrderService">
-			<param name="class" value="org.openmrs.web.dwr.DWROrderService"/>
-			<include method="createDrugOrder"/>
-			<include method="voidOrder"/>
-			<include method="discontinueOrder"/>
-			<include method="getDrugOrdersByPatientId"/>
-			<include method="getCompletedDrugOrdersByPatientId"/>
-			<include method="getUnitsByDrugId"/>
-			<include method="voidCurrentDrugOrders" />
-			<include method="discontinueCurrentDrugOrders" />
-			<include method="getOrderables"/>
-		</create>
-		
-		<create creator="new" javascript="DWRProgramWorkflowService">
-			<param name="class" value="org.openmrs.web.dwr.DWRProgramWorkflowService"/>
-			<include method="getPatientProgram"/>
-			<include method="getPatientStates"/>
-			<include method="updatePatientProgram"/>
-			<include method="deletePatientProgram"/>
-			<include method="getPossibleNextStates"/>
-			<include method="changeToState"/>
-			<include method="voidLastState"/>
-			<include method="getWorkflowsByProgram"/>
-			<include method="getStatesByWorkflow"/>
-            <include method="getPossibleOutcomes" />
-		</create>
-
-		<create creator="new" javascript="DWRCohortService">
-			<param name="class" value="org.openmrs.web.dwr.DWRCohortService" />
-			<include method="addPatientToCohort"/>
-			<include method="removePatientFromCohort"/>
-			<include method="getCohorts"/>
-			<include method="getCohortsContainingPatient"/>
-		</create>
-		
-		<create creator="new" javascript="DWRAdministrationService">
-			<param name="class" value="org.openmrs.web.dwr.DWRAdministrationService" />
-			<include method="getGlobalProperty"/>
-			<include method="setGlobalProperty"/>
-		</create>
-		
-		<create creator="new" javascript="DWRHL7Service">
-			<param name="class" value="org.openmrs.web.dwr.DWRHL7Service" />
-			<include method="startHl7ArchiveMigration"/>
-			<include method="getMigrationStatus"/>
-			<include method="stopHl7ArchiveMigration"/>
-		</create>
-		
-		<create creator="new" javascript="DWRVisitService">
-			<param name="class" value="org.openmrs.web.dwr.DWRVisitService" />
-			<include method="findVisitsByPatient"/>
-			<include method="getVisit"/>
-			<include method="findEncountersByVisit"/>
-		</create>
-		
-		<create creator="new" javascript="DWRProviderService">
-			<param name="class" value="org.openmrs.web.dwr.DWRProviderService" />
-			<include method="findProviderCountAndProvider"/>
-			<include method="findProvider"/>
-		</create>
-				
-	</allow>
-	
-	<signatures>
-		<![CDATA[
-			import org.openmrs.web.dwr.DWRPatientService;
-			import org.openmrs.web.dwr.DWRPersonService;
-			import org.openmrs.web.dwr.DWRConceptService;
-			import org.openmrs.web.dwr.DWREncounterService;
-			import org.openmrs.web.dwr.DWRPatientService;
-			import org.openmrs.web.dwr.DWRUserService;
-			import org.openmrs.web.dwr.DWRObsService;
-<<<<<<< HEAD
-			import org.openmrs.web.dwr.DWROrderService;
-=======
-			import org.openmrs.web.dwr.DWRProviderService;
-			import org.openmrs.web.dwr.DWRVisitService;
->>>>>>> 5baa7178
-			import org.openmrs.notification.web.dwr.DWRMessageService;
-			import java.util.Date;
-			import java.util.List;
-			
-			DWRConceptService.findConcepts(String phrase, boolean includeRetired, List<String> includeClassNames, List<String> excludeClassNames, List<String> includeDatatypes, List<String> excludeDatatypes, boolean includeDrugConcepts);
-			DWRConceptService.findConceptAnswers(String phrase, Integer conceptId, boolean includeRetired, boolean includeDrugConcepts);
-			DWRConceptService.findBatchOfConcepts(String phrase, boolean includeRetired, List<String> includeClassNames, List<String> excludeClassNames, List<String> includeDatatypeNames, List<String> excludeDatatypeNames, Integer start, Integer length);
-			DWRConceptService.findCountAndConcepts(String phrase, boolean includeRetired, List<String> includeClassNames, List<String> excludeClassNames, List<String> includeDatatypeNames, List<String> excludeDatatypeNames, Integer start, Integer length, boolean getMatchCount);
-			DWRConceptService.isValidNumericValue(Float value, Integer conceptId);
-			DWRConceptService.getDrugs(Integer conceptId, boolean showConcept);
-			DWRConceptService.findDrugs(String phrase, boolean includeRetired);
-			DWRConceptService.convertBooleanConceptToCoded(Integer conceptId);
-			DWRConceptService.findCountAndConceptReferenceTerms(String phrase, Integer sourceId, Integer start, Integer length, boolean includeRetired, boolean getMatchCount);
-			DWRConceptService.findBatchOfConceptReferenceTerms(String phrase, Integer sourceId, Integer start, Integer length, boolean includeRetired);
-			DWRConceptService.getConceptReferenceTerm(Integer conceptReferenceTermId);
-			DWRConceptService.createConceptReferenceTerm(String code, Integer conceptSourceId, String name);
-			DWREncounterService.findEncounters(String phrase, boolean includeVoided);
-			DWREncounterService.findBatchOfEncounters(String phrase, boolean includeVoided, Integer start, Integer length);
-			DWREncounterService.findCountAndEncounters(String phrase, boolean includeVoided, Integer start, Integer length, boolean getMatchCount);
-			DWREncounterService.findCountAndLocations(String phrase, boolean includeRetired, Integer start, Integer length, boolean getMatchCount);
-			DWREncounterService.findBatchOfLocations(String searchValue, boolean includeRetired, Integer start, Integer length);
-			DWRPersonService.getSimilarPeople(String name, String birthdate, String age, String gender);
-			DWRPersonService.findBatchOfPeopleByRoles(String searchPhrase, boolean includeRetired, String roles, Integer start, Integer length);
-			DWRPersonService.findCountAndPeople(String phrase, boolean includeRetired, String roles, Integer start, Integer length, boolean getMatchCount);
-			DWRUserService.findUsers(String phrase, List<String> roles, boolean includeVoided);
-			DWRUserService.getAllUsers(List<String> roles, boolean includeVoided);
-			DWRObsService.getObservations(Integer encounterId);
-			DWRObsService.createObs(Integer patientId, Integer encounterId, Integer conceptId, String valueText, Date obsDate);
-			DWROrderService.getOrderables(String phrase);
-			DWRMessageService.sendFeedback(String sender, String subject, String content);
-			DWRMessageService.sendMessage( String recipients, String sender, String subject, String content );
-			DWRMessageService.sendMessage(String recipients, String sender, String subject, String content);
-			DWRPatientService.findDuplicatePatients(String[] searchOn);
-			DWRPatientService.createAllergy(Integer patientId, Integer allergenId, String type, String startDate, String severity, Integer reactionId);
-			DWRPatientService.saveAllergy(Integer activeListId, Integer allergenId, String type, String startDate, String severity, Integer reactionId);
-			DWRPatientService.removeAllergy(Integer activeListId, String reason);
-			DWRPatientService.voidAllergy(Integer activeListId, String reason);
-			DWRPatientService.createProblem(Integer patientId, Integer problemId, String status, String startDate, String comments);
-			DWRPatientService.saveProblem(Integer activeListId, Integer problemId, String status, String startDate, String comments);
-			DWRPatientService.removeProblem(Integer activeListId, String reason, String endDate);
-			DWRPatientService.voidProblem(Integer activeListId, String reason);
-			DWRPatientService.findBatchOfPatients(String searchValue, boolean includeVoided, Integer start, Integer length);
-			DWRPatientService.findPatients(String searchValue, boolean includeVoided);
-			DWRPatientService.findCountAndPatients(String searchValue, Integer start, Integer length, boolean getMatchCount);
-			DWRProgramWorkflowService.updatePatientProgram(Integer patientProgramId, String enrollmentDateYmd, String completionDateYmd, Integer locationId, Integer outcomeId);
-			DWRVisitService.findVisitsByPatient(Integer patientId, boolean includeEnded, boolean includeVoided);
-			DWRVisitService.getVisit(Integer visitId);
-			DWRVisitService.findEncountersByVisit(Integer visitId);
-			DWRProviderService.findProviderCountAndProvider(String phrase, boolean includeVoided, Integer start, Integer length);
-			DWRProviderService.findProvider(String phrase, boolean includeVoided, Integer start, Integer length);
-		]]>
-	</signatures>
-  	
-</dwr>
+<?xml version="1.0" encoding="UTF-8"?>
+<!DOCTYPE dwr PUBLIC
+    "-//GetAhead Limited//DTD Direct Web Remoting 2.0//EN"
+    "http://directwebremoting.org/schema/dwr20.dtd">
+
+<dwr>
+
+	<allow>
+		<create creator="new" javascript="JDate">
+	      <param name="class" value="java.util.Date"/>
+		</create>
+		
+		<convert match="java.lang.Exception" converter="exception">
+			<param name="exclude" value="stackTrace"/>
+		</convert>
+		
+		<convert converter="bean" match="org.openmrs.web.dwr.PatientListItem"/>
+		<convert converter="bean" match="org.openmrs.web.dwr.PersonListItem"/>
+		<convert converter="bean" match="org.openmrs.web.dwr.ConceptListItem"/>
+		<convert converter="bean" match="org.openmrs.web.dwr.ConceptDrugListItem"/>
+		<convert converter="bean" match="org.openmrs.web.dwr.EncounterListItem"/>
+		<convert converter="bean" match="org.openmrs.web.dwr.UserListItem"/>
+		<convert converter="bean" match="org.openmrs.web.dwr.ObsListItem"/>
+		<convert converter="bean" match="org.openmrs.web.dwr.OrderableListItem"/>
+		<convert converter="bean" match="org.openmrs.web.dwr.FormFieldListItem"/>
+		<convert converter="bean" match="org.openmrs.web.dwr.FieldListItem"/>
+		<convert converter="bean" match="org.openmrs.web.dwr.FormListItem"/>
+		<convert converter="bean" match="org.openmrs.web.dwr.LocationListItem"/>
+		<convert converter="bean" match="org.openmrs.web.dwr.RelationshipListItem"/>
+		<convert converter="bean" match="org.openmrs.web.dwr.ListItem"/>
+		<convert converter="bean" match="org.openmrs.web.dwr.DrugOrderListItem"/>
+		<convert converter="bean" match="org.openmrs.web.dwr.DrugSetItem"/>
+		<convert converter="bean" match="org.openmrs.web.dwr.PatientProgramItem"/>
+		<convert converter="bean" match="org.openmrs.web.dwr.PatientStateItem"/>
+		<convert converter="bean" match="org.openmrs.PatientAddress"/>
+		<convert converter="bean" match="org.openmrs.notification.web.dwr.AlertListItem"/>
+		<convert converter="bean" match="org.openmrs.web.dwr.EnteredField"/>
+		<convert converter="bean" match="org.openmrs.Cohort" >
+			<param name="exclude" value="patients"/>
+		</convert>
+		<convert converter="bean" match="org.openmrs.web.dwr.VisitListItem"/>
+		<convert converter="bean" match="org.openmrs.web.dwr.ConceptReferenceTermListItem"/>
+		<convert converter="bean" match="org.openmrs.web.dwr.ProviderListItem" />
+		
+		<create creator="new" javascript="DWRPatientService">
+			<param name="class" value="org.openmrs.web.dwr.DWRPatientService" />
+			<include method="findPatients"/>
+			<include method="getPatient"/>
+			<include method="getSimilarPatients"/>
+			<include method="findDuplicatePatients" />
+			<include method="addIdentifier" />
+			<include method="exitPatientFromCare" />
+			<include method="changeHealthCenter" />
+			<include method="createAllergy"/>
+			<include method="saveAllergy"/>
+			<include method="removeAllergy"/>
+			<include method="voidAllergy"/>
+			<include method="createProblem"/>
+			<include method="saveProblem"/>
+			<include method="removeProblem"/>
+			<include method="voidProblem"/>
+			<include method="findCountAndPatients"/>
+			<include method="findBatchOfPatients"/>
+		</create>
+		
+		<create creator="new" javascript="DWRPersonService">
+			<param name="class" value="org.openmrs.web.dwr.DWRPersonService" />
+			<include method="getSimilarPeople"/>
+			<include method="findPeople"/>
+			<include method="findPeopleByRoles"/>
+			<include method="createPerson"/>
+			<include method="getPerson"/>
+			<include method="findBatchOfPeopleByRoles"/>
+			<include method="findCountAndPeople"/>
+		</create>
+	
+		<create creator="new" javascript="DWRConceptService">
+			<param name="class" value="org.openmrs.web.dwr.DWRConceptService" />
+			<include method="findConcepts" />
+			<include method="findConceptAnswers" />
+			<include method="getQuestionsForAnswer" />
+			<include method="getConceptSet" />
+			<include method="getConcept" />
+			<include method="findProposedConcepts" />
+			<include method="isValidNumericValue" />
+			<include method="getConceptNumericUnits" />
+			<include method="getDrug" />
+			<include method="getDrugs" />
+			<include method="findDrugs" />
+			<include method="getAnswersForQuestion" />
+			<include method="convertBooleanConceptToCoded" />
+			<include method="findCountAndConcepts" />
+			<include method="findBatchOfConcepts" />
+			<include method="getConceptReferenceTerm" />
+			<include method="findCountAndConceptReferenceTerms" />
+			<include method="findBatchOfConceptReferenceTerms" />
+			<include method="createConceptReferenceTerm" />
+		</create>
+		
+		<create creator="new" javascript="DWREncounterService">
+			<param name="class" value="org.openmrs.web.dwr.DWREncounterService" />
+			<include method="findEncounters"/>
+			<include method="getEncounter"/>
+			<include method="findLocations"/>
+			<include method="getLocations"/>
+			<include method="getLocation"/>
+			<include method="findCountAndEncounters"/>
+			<include method="findBatchOfEncounters"/>
+			<include method="findCountAndLocations"/>
+			<include method="findBatchOfLocations"/>
+		</create>
+		
+		<create creator="new" javascript="DWRUserService">
+			<param name="class" value="org.openmrs.web.dwr.DWRUserService" />
+			<include method="findUsers"/>
+			<include method="getAllUsers"/>
+			<include method="getUser"/>
+		</create>
+		
+		<create creator="new" javascript="DWRObsService">
+			<param name="class" value="org.openmrs.web.dwr.DWRObsService" />
+			<include method="voidObservation"/>
+			<include method="voidObservation"/>
+			<include method="getObservations"/>
+			<include method="createObs"/>
+			<include method="createNewObs"/>
+			<include method="getObsByPatientConceptEncounter"/>
+			<include method="getObs"/>
+		</create>
+		
+		<create creator="new" javascript="DWRFormService">
+			<param name="class" value="org.openmrs.web.dwr.DWRFormService" />
+			<include method="getFormField"/>
+			<include method="getFormFields"/>
+			<include method="getField"/>
+			<include method="getForms"/>
+			<include method="getJSTree"/>
+			<include method="findFields"/>
+			<include method="findForms"/>
+			<include method="findFieldsAndConcepts"/>
+			<include method="saveFormField"/>
+			<include method="deleteFormField"/>
+		</create>
+
+		<create creator="new" javascript="DWRMessageService">
+			<param name="class" value="org.openmrs.notification.web.dwr.DWRMessageService" />
+			<include method="sendFeedback"/>
+			<include method="sendMessage"/>
+		</create>
+		
+		<create creator="new" javascript="DWRAlertService">
+			<param name="class" value="org.openmrs.notification.web.dwr.DWRAlertService" />
+			<include method="getAlerts"/>
+			<include method="markAlertRead"/>
+		</create>
+		
+		<create creator="new" javascript="DWRPatientSetService">
+			<param name="class" value="org.openmrs.web.dwr.DWRPatientSetService"/>
+			<include method="getPatients"/>
+			<include method="getMyPatientSet"/>
+			<include method="getMyPatientSetSize"/>
+			<include method="getFromMyPatientSet"/>
+			<include method="addToMyPatientSet"/>
+			<include method="removeFromMyPatientSet"/>
+			<include method="setMyPatientSet"/>
+			<include method="clearMyPatientSet"/>
+		</create>
+
+		<create creator="new" javascript="DWRRelationshipService">
+			<param name="class" value="org.openmrs.web.dwr.DWRRelationshipService"/>
+			<include method="getRelationshipTypes"/>
+			<include method="getRelationshipTypeId"/>
+			<include method="createRelationship"/>
+			<include method="voidRelationship"/>
+			<include method="changeRelationshipDates"/>
+			<include method="setRelationshipTo"/>
+			<include method="getRelationships"/>
+			<include method="getRelationshipsToPerson"/>
+			<include method="getRelationshipsFromPerson"/>
+		</create>
+
+		<create creator="new" javascript="DWROrderService">
+			<param name="class" value="org.openmrs.web.dwr.DWROrderService"/>
+			<include method="createDrugOrder"/>
+			<include method="voidOrder"/>
+			<include method="discontinueOrder"/>
+			<include method="getDrugOrdersByPatientId"/>
+			<include method="getCompletedDrugOrdersByPatientId"/>
+			<include method="getUnitsByDrugId"/>
+			<include method="voidCurrentDrugOrders" />
+			<include method="discontinueCurrentDrugOrders" />
+			<include method="getOrderables"/>
+		</create>
+		
+		<create creator="new" javascript="DWRProgramWorkflowService">
+			<param name="class" value="org.openmrs.web.dwr.DWRProgramWorkflowService"/>
+			<include method="getPatientProgram"/>
+			<include method="getPatientStates"/>
+			<include method="updatePatientProgram"/>
+			<include method="deletePatientProgram"/>
+			<include method="getPossibleNextStates"/>
+			<include method="changeToState"/>
+			<include method="voidLastState"/>
+			<include method="getWorkflowsByProgram"/>
+			<include method="getStatesByWorkflow"/>
+            <include method="getPossibleOutcomes" />
+		</create>
+
+		<create creator="new" javascript="DWRCohortService">
+			<param name="class" value="org.openmrs.web.dwr.DWRCohortService" />
+			<include method="addPatientToCohort"/>
+			<include method="removePatientFromCohort"/>
+			<include method="getCohorts"/>
+			<include method="getCohortsContainingPatient"/>
+		</create>
+		
+		<create creator="new" javascript="DWRAdministrationService">
+			<param name="class" value="org.openmrs.web.dwr.DWRAdministrationService" />
+			<include method="getGlobalProperty"/>
+			<include method="setGlobalProperty"/>
+		</create>
+		
+		<create creator="new" javascript="DWRHL7Service">
+			<param name="class" value="org.openmrs.web.dwr.DWRHL7Service" />
+			<include method="startHl7ArchiveMigration"/>
+			<include method="getMigrationStatus"/>
+			<include method="stopHl7ArchiveMigration"/>
+		</create>
+		
+		<create creator="new" javascript="DWRVisitService">
+			<param name="class" value="org.openmrs.web.dwr.DWRVisitService" />
+			<include method="findVisitsByPatient"/>
+			<include method="getVisit"/>
+			<include method="findEncountersByVisit"/>
+		</create>
+		
+		<create creator="new" javascript="DWRProviderService">
+			<param name="class" value="org.openmrs.web.dwr.DWRProviderService" />
+			<include method="findProviderCountAndProvider"/>
+			<include method="findProvider"/>
+		</create>
+				
+	</allow>
+	
+	<signatures>
+		<![CDATA[
+			import org.openmrs.web.dwr.DWRPatientService;
+			import org.openmrs.web.dwr.DWRPersonService;
+			import org.openmrs.web.dwr.DWRConceptService;
+			import org.openmrs.web.dwr.DWREncounterService;
+			import org.openmrs.web.dwr.DWRPatientService;
+			import org.openmrs.web.dwr.DWRUserService;
+			import org.openmrs.web.dwr.DWRObsService;
+			import org.openmrs.web.dwr.DWROrderService;
+			import org.openmrs.web.dwr.DWRProviderService;
+			import org.openmrs.web.dwr.DWRVisitService;
+			import org.openmrs.notification.web.dwr.DWRMessageService;
+			import java.util.Date;
+			import java.util.List;
+			
+			DWRConceptService.findConcepts(String phrase, boolean includeRetired, List<String> includeClassNames, List<String> excludeClassNames, List<String> includeDatatypes, List<String> excludeDatatypes, boolean includeDrugConcepts);
+			DWRConceptService.findConceptAnswers(String phrase, Integer conceptId, boolean includeRetired, boolean includeDrugConcepts);
+			DWRConceptService.findBatchOfConcepts(String phrase, boolean includeRetired, List<String> includeClassNames, List<String> excludeClassNames, List<String> includeDatatypeNames, List<String> excludeDatatypeNames, Integer start, Integer length);
+			DWRConceptService.findCountAndConcepts(String phrase, boolean includeRetired, List<String> includeClassNames, List<String> excludeClassNames, List<String> includeDatatypeNames, List<String> excludeDatatypeNames, Integer start, Integer length, boolean getMatchCount);
+			DWRConceptService.isValidNumericValue(Float value, Integer conceptId);
+			DWRConceptService.getDrugs(Integer conceptId, boolean showConcept);
+			DWRConceptService.findDrugs(String phrase, boolean includeRetired);
+			DWRConceptService.convertBooleanConceptToCoded(Integer conceptId);
+			DWRConceptService.findCountAndConceptReferenceTerms(String phrase, Integer sourceId, Integer start, Integer length, boolean includeRetired, boolean getMatchCount);
+			DWRConceptService.findBatchOfConceptReferenceTerms(String phrase, Integer sourceId, Integer start, Integer length, boolean includeRetired);
+			DWRConceptService.getConceptReferenceTerm(Integer conceptReferenceTermId);
+			DWRConceptService.createConceptReferenceTerm(String code, Integer conceptSourceId, String name);
+			DWREncounterService.findEncounters(String phrase, boolean includeVoided);
+			DWREncounterService.findBatchOfEncounters(String phrase, boolean includeVoided, Integer start, Integer length);
+			DWREncounterService.findCountAndEncounters(String phrase, boolean includeVoided, Integer start, Integer length, boolean getMatchCount);
+			DWREncounterService.findCountAndLocations(String phrase, boolean includeRetired, Integer start, Integer length, boolean getMatchCount);
+			DWREncounterService.findBatchOfLocations(String searchValue, boolean includeRetired, Integer start, Integer length);
+			DWRPersonService.getSimilarPeople(String name, String birthdate, String age, String gender);
+			DWRPersonService.findBatchOfPeopleByRoles(String searchPhrase, boolean includeRetired, String roles, Integer start, Integer length);
+			DWRPersonService.findCountAndPeople(String phrase, boolean includeRetired, String roles, Integer start, Integer length, boolean getMatchCount);
+			DWRUserService.findUsers(String phrase, List<String> roles, boolean includeVoided);
+			DWRUserService.getAllUsers(List<String> roles, boolean includeVoided);
+			DWRObsService.getObservations(Integer encounterId);
+			DWRObsService.createObs(Integer patientId, Integer encounterId, Integer conceptId, String valueText, Date obsDate);
+			DWROrderService.getOrderables(String phrase);
+			DWRMessageService.sendFeedback(String sender, String subject, String content);
+			DWRMessageService.sendMessage( String recipients, String sender, String subject, String content );
+			DWRMessageService.sendMessage(String recipients, String sender, String subject, String content);
+			DWRPatientService.findDuplicatePatients(String[] searchOn);
+			DWRPatientService.createAllergy(Integer patientId, Integer allergenId, String type, String startDate, String severity, Integer reactionId);
+			DWRPatientService.saveAllergy(Integer activeListId, Integer allergenId, String type, String startDate, String severity, Integer reactionId);
+			DWRPatientService.removeAllergy(Integer activeListId, String reason);
+			DWRPatientService.voidAllergy(Integer activeListId, String reason);
+			DWRPatientService.createProblem(Integer patientId, Integer problemId, String status, String startDate, String comments);
+			DWRPatientService.saveProblem(Integer activeListId, Integer problemId, String status, String startDate, String comments);
+			DWRPatientService.removeProblem(Integer activeListId, String reason, String endDate);
+			DWRPatientService.voidProblem(Integer activeListId, String reason);
+			DWRPatientService.findBatchOfPatients(String searchValue, boolean includeVoided, Integer start, Integer length);
+			DWRPatientService.findPatients(String searchValue, boolean includeVoided);
+			DWRPatientService.findCountAndPatients(String searchValue, Integer start, Integer length, boolean getMatchCount);
+			DWRProgramWorkflowService.updatePatientProgram(Integer patientProgramId, String enrollmentDateYmd, String completionDateYmd, Integer locationId, Integer outcomeId);
+			DWRVisitService.findVisitsByPatient(Integer patientId, boolean includeEnded, boolean includeVoided);
+			DWRVisitService.getVisit(Integer visitId);
+			DWRVisitService.findEncountersByVisit(Integer visitId);
+			DWRProviderService.findProviderCountAndProvider(String phrase, boolean includeVoided, Integer start, Integer length);
+			DWRProviderService.findProvider(String phrase, boolean includeVoided, Integer start, Integer length);
+		]]>
+	</signatures>
+  	
+</dwr>