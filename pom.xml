<!--

    This Source Code Form is subject to the terms of the Mozilla Public License,
    v. 2.0. If a copy of the MPL was not distributed with this file, You can
    obtain one at http://mozilla.org/MPL/2.0/. OpenMRS is also distributed under
    the terms of the Healthcare Disclaimer located at http://openmrs.org/license.

    Copyright (C) OpenMRS Inc. OpenMRS is a registered trademark and the OpenMRS
    graphic logo is a trademark of OpenMRS Inc.

-->
<project xmlns="http://maven.apache.org/POM/4.0.0" xmlns:xsi="http://www.w3.org/2001/XMLSchema-instance" xsi:schemaLocation="http://maven.apache.org/POM/4.0.0 http://maven.apache.org/maven-v4_0_0.xsd">

	<modelVersion>4.0.0</modelVersion>
	<groupId>org.openmrs</groupId>
	<artifactId>openmrs</artifactId>
	<version>1.12.0-SNAPSHOT</version>
	<packaging>pom</packaging>
	<name>OpenMRS</name>
	<description>Master project for the modules of OpenMRS</description>
	<url>http://openmrs.org</url>

	<issueManagement>
		<system>JIRA</system>
		<url>http://tickets.openmrs.org/</url>
	</issueManagement>

	<licenses>
		<license>
			<name>Mozilla Public License 2.0 with Healthcare Disclaimer</name>
			<url>http://openmrs.org/license</url>
		</license>
	</licenses>

	<organization>
		<name>OpenMRS Inc.</name>
		<url>http://openmrs.org</url>
	</organization>

	<scm>
		<connection>scm:git:git@github.com:openmrs/openmrs-core</connection>
		<developerConnection>scm:git:git@github.com:openmrs/openmrs-core</developerConnection>
		<url>https://github.com/openmrs/openmrs-core</url>
	</scm>

	<ciManagement>
		<system>Bamboo</system>
		<url>https://ci.openmrs.org/browse/TRUNK-MASTER</url>
	</ciManagement>

	<modules>
		<module>tools</module>
		<module>test</module>
		<module>api</module>
		<module>web</module>
		<module>webapp</module>
	</modules>

	<dependencyManagement>
		<dependencies>
            <!-- OpenMRS Dependencies -->
            <dependency>
                <groupId>org.openmrs.tools</groupId>
                <artifactId>openmrs-tools</artifactId>
                <version>${project.version}</version>
            </dependency>
            <dependency>
                <groupId>org.openmrs.test</groupId>
                <artifactId>openmrs-test</artifactId>
                <version>${project.version}</version>
                <type>pom</type>
            </dependency>
            <dependency>
                <groupId>org.openmrs.api</groupId>
                <artifactId>openmrs-api</artifactId>
                <version>${project.version}</version>
            </dependency>
            <dependency>
                <groupId>org.openmrs.api</groupId>
                <artifactId>openmrs-api</artifactId>
                <version>${project.version}</version>
                <type>test-jar</type>
            </dependency>
            <dependency>
                <groupId>org.openmrs.web</groupId>
                <artifactId>openmrs-web</artifactId>
                <version>${project.version}</version>
            </dependency>
            <dependency>
                <groupId>org.openmrs.web</groupId>
                <artifactId>openmrs-webapp</artifactId>
                <version>${project.version}</version>
                <type>war</type>
            </dependency>
            <dependency>
                <groupId>org.openmrs</groupId>
                <artifactId>openmrs-release-test</artifactId>
                <version>${project.version}</version>
            </dependency>

			<dependency>
				<groupId>javax.servlet</groupId>
				<artifactId>javax.servlet-api</artifactId>
				<version>3.0.1</version>
			</dependency>
			<dependency>
				<groupId>javax.servlet</groupId>
				<artifactId>jsp-api</artifactId>
				<version>2.0</version>
			</dependency>
			<dependency>
				<groupId>javax.servlet</groupId>
				<artifactId>jstl</artifactId>
				<version>1.1.2</version>
			</dependency>
			<dependency>
				<groupId>taglibs</groupId>
				<artifactId>request</artifactId>
				<version>1.0.1</version>
			</dependency>
			<dependency>
				<groupId>taglibs</groupId>
				<artifactId>response</artifactId>
				<version>1.0.1</version>
			</dependency>
			<dependency>
				<groupId>taglibs</groupId>
				<artifactId>standard</artifactId>
				<version>1.1.2</version>
			</dependency>
			<dependency>
				<groupId>taglibs</groupId>
				<artifactId>page</artifactId>
				<version>1.0.1</version>
			</dependency>

			<dependency>
				<groupId>org.openmrs.directwebremoting</groupId>
				<artifactId>dwr</artifactId>
				<version>2.0.5-mod</version>
			</dependency>
			<dependency>
				<groupId>org.apache.velocity</groupId>
				<artifactId>velocity</artifactId>
				<version>1.6.2</version>
				<exclusions>
					<exclusion>
						<groupId>oro</groupId>
						<artifactId>oro</artifactId>
					</exclusion>
				</exclusions>
			</dependency>
            <dependency>
                <groupId>org.apache.velocity</groupId>
                <artifactId>velocity-tools</artifactId>
                <version>2.0</version>
                <exclusions>
                    <exclusion>
                        <groupId>commons-logging</groupId>
                        <artifactId>commons-logging</artifactId>
                    </exclusion>
                </exclusions>
            </dependency>

			<dependency>
				<groupId>commons-collections</groupId>
				<artifactId>commons-collections</artifactId>
				<version>3.2</version>
			</dependency>
			<dependency>
				<groupId>commons-io</groupId>
				<artifactId>commons-io</artifactId>
				<version>1.4</version>
			</dependency>
			<dependency>
				<groupId>org.apache.commons</groupId>
				<artifactId>commons-lang3</artifactId>
				<version>3.1</version>
			</dependency>
			<dependency>
				<groupId>org.springframework</groupId>
				<artifactId>spring-core</artifactId>
				<version>${springVersion}</version>
				<exclusions>
					<exclusion>
						<groupId>commons-logging</groupId>
						<artifactId>commons-logging</artifactId>
					</exclusion>
				</exclusions>
			</dependency>
			<dependency>
				<groupId>org.springframework</groupId>
				<artifactId>spring-beans</artifactId>
				<version>${springVersion}</version>
			</dependency>
			<dependency>
				<groupId>org.springframework</groupId>
				<artifactId>spring-context</artifactId>
				<version>${springVersion}</version>
			</dependency>
			<dependency>
				<groupId>org.springframework</groupId>
				<artifactId>spring-aop</artifactId>
				<version>${springVersion}</version>
			</dependency>
			<dependency>
				<groupId>org.springframework</groupId>
				<artifactId>spring-orm</artifactId>
				<version>${springVersion}</version>
			</dependency>
			<dependency>
				<groupId>org.springframework</groupId>
				<artifactId>spring-tx</artifactId>
				<version>${springVersion}</version>
			</dependency>
			<dependency>
				<groupId>org.springframework</groupId>
				<artifactId>spring-jdbc</artifactId>
				<version>${springVersion}</version>
			</dependency>
			<dependency>
				<groupId>org.springframework</groupId>
				<artifactId>spring-web</artifactId>
				<version>${springVersion}</version>
			</dependency>
			<dependency>
				<groupId>org.springframework</groupId>
				<artifactId>spring-webmvc</artifactId>
				<version>${springVersion}</version>
			</dependency>
			<dependency>
				<groupId>org.springframework</groupId>
				<artifactId>spring-oxm</artifactId>
				<version>${springVersion}</version>
			</dependency>
			<dependency>
				<groupId>org.antlr</groupId>
				<artifactId>antlr-runtime</artifactId>
				<version>3.4</version>
			</dependency>
			<dependency>
				<groupId>asm</groupId>
				<artifactId>asm</artifactId>
				<version>2.2.3</version>
			</dependency>
			<dependency>
				<groupId>asm</groupId>
				<artifactId>asm-commons</artifactId>
				<version>2.2.3</version>
			</dependency>
			<dependency>
				<groupId>asm</groupId>
				<artifactId>asm-util</artifactId>
				<version>2.2.3</version>
			</dependency>
			<dependency>
				<groupId>cglib</groupId>
				<artifactId>cglib-nodep</artifactId>
				<version>2.2</version>
			</dependency>
			<dependency>
                <groupId>org.javassist</groupId>
                <artifactId>javassist</artifactId>
                <version>3.19.0-GA</version>
			</dependency>
			<dependency>
				<groupId>org.hibernate</groupId>
				<artifactId>hibernate-core</artifactId>
				<version>${hibernateVersion}</version>
			</dependency>
			<dependency>
				<groupId>org.hibernate</groupId>
				<artifactId>hibernate-c3p0</artifactId>
				<version>${hibernateVersion}</version>
			</dependency>
			<dependency>
				<groupId>org.hibernate</groupId>
				<artifactId>hibernate-ehcache</artifactId>
				<version>${hibernateVersion}</version>
				<exclusions>
					<exclusion>
						<groupId>net.sf.ehcache</groupId>
						<artifactId>ehcache-core</artifactId>
					</exclusion>
				</exclusions>
			</dependency>
			<dependency>
				<groupId>org.hibernate</groupId>
				<artifactId>hibernate-search-orm</artifactId>
				<version>5.1.2.Final</version>
			</dependency>
			<dependency>
				<groupId>org.apache.lucene</groupId>
				<artifactId>lucene-queryparser</artifactId>
				<version>4.10.4</version>
			</dependency>
			<dependency>
				<groupId>org.apache.lucene</groupId>
				<artifactId>lucene-queries</artifactId>
				<version>4.10.4</version>
			</dependency>
			<dependency>
				<groupId>org.liquibase</groupId>
				<artifactId>liquibase-core</artifactId>
				<version>2.0.5</version>
			</dependency>
            <dependency>
                <groupId>org.openmrs.liquibase.ext</groupId>
                <artifactId>modify-column</artifactId>
                <version>2.0.2</version>
            </dependency>
            <dependency>
                <groupId>org.openmrs.liquibase.ext</groupId>
                <artifactId>identity-insert</artifactId>
                <version>1.2.1</version>
            </dependency>
            <dependency>
                <groupId>org.openmrs.liquibase.ext</groupId>
                <artifactId>type-converter</artifactId>
                <version>1.0.1</version>
            </dependency>

			<dependency>
				<groupId>log4j</groupId>
				<artifactId>log4j</artifactId>
				<version>1.2.15</version>
				<exclusions>
					<exclusion>
						<groupId>javax.jms</groupId>
						<artifactId>jms</artifactId>
					</exclusion>
					<exclusion>
						<groupId>com.sun.jdmk</groupId>
						<artifactId>jmxtools</artifactId>
					</exclusion>
					<exclusion>
						<groupId>com.sun.jmx</groupId>
						<artifactId>jmxri</artifactId>
					</exclusion>
				</exclusions>
			</dependency>
			<dependency>
				<groupId>org.slf4j</groupId>
				<artifactId>slf4j-api</artifactId>
				<version>1.6.0</version>
			</dependency>
			<dependency>
				<groupId>org.slf4j</groupId>
				<artifactId>jcl-over-slf4j</artifactId>
				<version>1.6.0</version>
			</dependency>
			<dependency>
				<groupId>org.slf4j</groupId>
				<artifactId>slf4j-log4j12</artifactId>
				<version>1.6.0</version>
				<scope>runtime</scope>
			</dependency>
			<dependency>
				<groupId>ca.uhn.hapi</groupId>
				<artifactId>hapi-base</artifactId>
				<version>2.0</version>
			</dependency>
			<dependency>
				<groupId>ca.uhn.hapi</groupId>
				<artifactId>hapi-structures-v25</artifactId>
				<version>2.0</version>
			</dependency>
			<dependency>
				<groupId>ca.uhn.hapi</groupId>
				<artifactId>hapi-structures-v26</artifactId>
				<version>2.0</version>
			</dependency>
			<dependency>
				<groupId>org.openmrs.simpleframework</groupId>
				<artifactId>simple-xml</artifactId>
				<version>1.6.1-mod</version>
			</dependency>
			<dependency>
				<groupId>stax</groupId>
				<artifactId>stax</artifactId>
				<version>1.2.0</version>
			</dependency>
			<dependency>
				<groupId>stax</groupId>
				<artifactId>stax-api</artifactId>
				<version>1.0.1</version>
			</dependency>
			<dependency>
				<groupId>dom4j</groupId>
				<artifactId>dom4j</artifactId>
				<version>1.6.1</version>
			</dependency>
			<dependency>
				<groupId>c3p0</groupId>
				<artifactId>c3p0</artifactId>
				<version>0.9.1</version>
			</dependency>
			<dependency>
				<groupId>com.thoughtworks.xstream</groupId>
				<artifactId>xstream</artifactId>
				<version>1.4.3</version>
			</dependency>
			<dependency>
				<groupId>javax.mail</groupId>
				<artifactId>mail</artifactId>
				<version>1.4.1</version>
			</dependency>
			<dependency>
				<groupId>xerces</groupId>
				<artifactId>xercesImpl</artifactId>
				<version>2.8.0</version>
			</dependency>
			<dependency>
				<groupId>xml-apis</groupId>
				<artifactId>xml-apis</artifactId>
				<version>1.3.03</version>
			</dependency>
			<dependency>
				<groupId>xml-resolver</groupId>
				<artifactId>xml-resolver</artifactId>
				<version>1.1</version>
				<scope>runtime</scope>
			</dependency>
			<dependency>
				<groupId>commons-beanutils</groupId>
				<artifactId>commons-beanutils</artifactId>
				<version>1.7.0</version>
				<exclusions>
					<exclusion>
						<groupId>commons-logging</groupId>
						<artifactId>commons-logging</artifactId>
					</exclusion>
				</exclusions>
			</dependency>
			<dependency>
				<groupId>commons-fileupload</groupId>
				<artifactId>commons-fileupload</artifactId>
				<version>1.2.1</version>
			</dependency>
			<dependency>
				<groupId>net.sf.saxon</groupId>
				<artifactId>saxon</artifactId>
				<version>8.7</version>
			</dependency>
			<dependency>
				<groupId>net.sf.saxon</groupId>
				<artifactId>saxon-dom</artifactId>
				<version>8.7</version>
			</dependency>
			<dependency>
				<groupId>jfree</groupId>
				<artifactId>jfreechart</artifactId>
				<version>1.0.12</version>
			</dependency>
			<dependency>
				<groupId>mysql</groupId>
				<artifactId>mysql-connector-java</artifactId>
				<version>5.1.8</version>
				<scope>runtime</scope>
			</dependency>
            <dependency>
                <groupId>com.mysql</groupId>
                <artifactId>mysql-connector-mxj</artifactId>
                <version>5.0.11</version>
            </dependency>
			<dependency>
				<groupId>postgresql</groupId>
				<artifactId>postgresql</artifactId>
				<version>9.0-801.jdbc4</version>
				<scope>runtime</scope>
			</dependency>
			<dependency>
				<groupId>net.sourceforge.jtds</groupId>
				<artifactId>jtds</artifactId>
				<version>1.2.4</version>
				<scope>runtime</scope>
			</dependency>
			<dependency>
				<groupId>org.codehaus.jackson</groupId>
				<artifactId>jackson-core-asl</artifactId>
				<version>1.9.13</version>
			</dependency>
			<dependency>
				<groupId>org.codehaus.jackson</groupId>
				<artifactId>jackson-mapper-asl</artifactId>
				<version>1.9.13</version>
			</dependency>
			<dependency>
				<groupId>org.azeckoski</groupId>
				<artifactId>reflectutils</artifactId>
				<version>0.9.14</version>
			</dependency>
			<dependency>
				<groupId>org.springframework</groupId>
				<artifactId>spring-test</artifactId>
				<version>${springVersion}</version>
				<exclusions>
					<exclusion>
						<groupId>commons-logging</groupId>
						<artifactId>commons-logging</artifactId>
					</exclusion>
				</exclusions>
			</dependency>
			<dependency>
				<groupId>junit</groupId>
				<artifactId>junit</artifactId>
				<version>4.11</version>
			</dependency>
			<dependency>
				<groupId>org.mockito</groupId>
				<artifactId>mockito-core</artifactId>
				<version>1.9.5</version>
			</dependency>
			<dependency>
				<groupId>org.powermock</groupId>
				<artifactId>powermock-module-junit4</artifactId>
				<version>1.5</version>
			</dependency>
			<dependency>
				<groupId>org.powermock</groupId>
				<artifactId>powermock-api-mockito</artifactId>
				<version>1.5</version>
				<exclusions>
					<exclusion>
						<artifactId>mockito-all</artifactId>
						<groupId>org.mockito</groupId>
					</exclusion>
				</exclusions>
			</dependency>
            <dependency>
                <groupId>org.hamcrest</groupId>
                <artifactId>hamcrest-core</artifactId>
                <version>1.3</version>
            </dependency>
            <dependency>
                <groupId>org.hamcrest</groupId>
                <artifactId>hamcrest-library</artifactId>
                <version>1.3</version>
            </dependency>
			<dependency>
				<groupId>org.databene</groupId>
				<artifactId>databene-benerator</artifactId>
				<version>0.5.9</version>
				<exclusions>
					<exclusion>
						<groupId>hsqldb</groupId>
						<artifactId>hsqldb</artifactId>
					</exclusion>
					<exclusion>
						<groupId>commons-logging</groupId>
						<artifactId>commons-logging</artifactId>
					</exclusion>
				</exclusions>
			</dependency>
			<dependency>
				<groupId>com.h2database</groupId>
				<artifactId>h2</artifactId>
<<<<<<< HEAD
				<version>1.3.176</version>
=======
				<version>1.4.187</version>
>>>>>>> 3fa164f1
			</dependency>
			<dependency>
				<groupId>org.dbunit</groupId>
				<artifactId>dbunit</artifactId>
				<version>2.4.7</version>
			</dependency>
			<dependency>
				<groupId>xmlunit</groupId>
				<artifactId>xmlunit</artifactId>
				<version>1.3</version>
			</dependency>
			<dependency>
			    <groupId>com.carrotsearch</groupId>
			    <artifactId>junit-benchmarks</artifactId>
			    <version>0.7.0</version>
			</dependency>
			<dependency>
				<groupId>org.openmrs.contrib</groupId>
				<artifactId>mvpconceptdictionary</artifactId>
				<version>1.12.0-5a9ecce-20120727</version> 
			</dependency>
			<dependency>
				<groupId>net.sf.ehcache</groupId>
				<artifactId>ehcache</artifactId>
				<version>2.10.0</version>
			</dependency>
            <dependency>
                <groupId>com.googlecode.lambdaj</groupId>
                <artifactId>lambdaj</artifactId>
                <version>2.2</version>
                <exclusions>
                    <exclusion>
                        <groupId>commons-logging</groupId>
                        <artifactId>commons-logging</artifactId>
                    </exclusion>
                </exclusions>
            </dependency>
            <dependency>
                <groupId>javax.validation</groupId>
                <artifactId>validation-api</artifactId>
                <version>1.0.0.GA</version>
            </dependency>
            <dependency>
				<groupId>org.hibernate</groupId>
				<artifactId>hibernate-validator</artifactId>
				<version>4.2.0.Final</version>
			</dependency>
			<dependency>
				<groupId>org.codehaus.sonar-plugins.java</groupId>
				<artifactId>sonar-jacoco-listeners</artifactId>
				<version>3.1</version>
			</dependency>
        </dependencies>
	</dependencyManagement>

	<build>
		<pluginManagement>
			<plugins>
				<plugin>
					<groupId>org.apache.maven.plugins</groupId>
					<artifactId>maven-surefire-plugin</artifactId>
					<version>2.5</version>
				</plugin>
				<plugin>
					<groupId>org.apache.maven.plugins</groupId>
					<artifactId>maven-resources-plugin</artifactId>
					<version>2.4</version>
				</plugin>
				<plugin>
					<groupId>org.apache.maven.plugins</groupId>
					<artifactId>maven-compiler-plugin</artifactId>
					<version>2.1</version>
					<configuration>
						<target>${javaCompilerVersion}</target>
						<source>${javaCompilerVersion}</source>
						<encoding>UTF-8</encoding>
					</configuration>
				</plugin>
				<plugin>
					<groupId>org.apache.maven.plugins</groupId>
					<artifactId>maven-jar-plugin</artifactId>
					<version>2.3.2</version>
					<configuration>
						<archive>
							<manifestEntries>
								<Build-Timestamp>${TIMESTAMP}</Build-Timestamp>
								<Specification-Version>${openmrs.version.shortnumericonly}</Specification-Version>
								<Specification-Vendor>${openmrs.version.long}</Specification-Vendor>
							</manifestEntries>
						</archive>
					</configuration>
					<executions>
						<execution>
							<goals>
								<goal>test-jar</goal>
							</goals>
						</execution>
					</executions>
				</plugin>
				<plugin>
			        <groupId>org.apache.maven.plugins</groupId>
			        <artifactId>maven-war-plugin</artifactId>
			        <version>2.4</version>
				</plugin>
				<plugin>
					<groupId>org.codehaus.mojo</groupId>
					<artifactId>buildnumber-maven-plugin</artifactId>
					<version>1.1</version>
					<configuration>
						<buildNumberPropertyName>revisionNumber</buildNumberPropertyName>
						<getRevisionOnlyOnce>true</getRevisionOnlyOnce>
						<revisionOnScmFailure>0</revisionOnScmFailure>
						<shortRevisionLength>6</shortRevisionLength>
					</configuration>
				</plugin>
				<plugin>
					<groupId>org.apache.maven.plugins</groupId>
					<artifactId>maven-eclipse-plugin</artifactId>
					<version>2.8</version>
				</plugin>
				<plugin>
					<groupId>org.codehaus.mojo</groupId>
					<artifactId>build-helper-maven-plugin</artifactId>
					<version>1.5</version>
				</plugin>
				<plugin>
					<groupId>com.googlecode.maven-java-formatter-plugin</groupId>
					<artifactId>maven-java-formatter-plugin</artifactId>
					<version>0.3</version>
					<configuration>
						<compilerSource>${javaCompilerVersion}</compilerSource>
						<compilerCompliance>${javaCompilerVersion}</compilerCompliance>
						<compilerTargetPlatform>${javaCompilerVersion}</compilerTargetPlatform>
						<configFile>eclipse/OpenMRSFormatter.xml</configFile>
						<overrideConfigCompilerVersion>true</overrideConfigCompilerVersion>
					</configuration>
					<dependencies>
						<dependency>
							<groupId>org.openmrs.tools</groupId>
							<artifactId>openmrs-tools</artifactId>
							<version>${project.version}</version>
						</dependency>
					</dependencies>
				</plugin>
				<plugin>
					<groupId>org.apache.maven.plugins</groupId>
					<artifactId>maven-checkstyle-plugin</artifactId>
					<version>2.9.1</version>
					<configuration>
						<configLocation>checkstyle/openmrs-checkstyle.xml</configLocation>
						<propertiesLocation>checkstyle/openmrs-checkstyle.properties</propertiesLocation>
						<headerLocation>checkstyle/license-header.txt</headerLocation>
						<suppressionsLocation>checkstyle/checkstyle-suppressions.xml</suppressionsLocation>
					</configuration>
					<dependencies>
						<dependency>
							<groupId>org.openmrs.tools</groupId>
							<artifactId>openmrs-tools</artifactId>
							<version>${project.version}</version>
						</dependency>
					</dependencies>
				</plugin>
				<plugin>
					<groupId>org.apache.maven.plugins</groupId>
					<artifactId>maven-release-plugin</artifactId>
					<version>2.1</version>
					<configuration>
						<preparationGoals>clean install</preparationGoals>
						<autoVersionSubmodules>true</autoVersionSubmodules>
						<useReleaseProfile>false</useReleaseProfile>
						<arguments>-Prelease</arguments>
						<tagNameFormat>@{project.version}</tagNameFormat>
					</configuration>
				</plugin>
				<plugin>
					<groupId>org.apache.maven.plugins</groupId>
					<artifactId>maven-source-plugin</artifactId>
					<version>2.1.2</version>
					<executions>
						<execution>
							<id>attach-sources</id>
							<goals>
								<goal>jar</goal>
							</goals>
						</execution>
					</executions>
				</plugin>
				<plugin>
					<groupId>org.apache.maven.plugins</groupId>
					<artifactId>maven-javadoc-plugin</artifactId>
					<version>2.10.3</version>
					<configuration>
						<taglet>org.openmrs.tools.doclet.ShouldTaglet</taglet>
						<tagletArtifact>
							<groupId>org.openmrs.tools</groupId>
							<artifactId>openmrs-tools</artifactId>
							<version>${project.version}</version>
						</tagletArtifact>
						<!-- For some reason some packages from org.springframework are being
						included and causing errors. -->
						<excludePackageNames>org.springframework.*</excludePackageNames>
						<additionalparam>-Xdoclint:none</additionalparam>
					</configuration>
					<executions>
						<execution>
							<id>attach-javadocs</id>
							<goals>
								<goal>jar</goal>
							</goals>
						</execution>
					</executions>
				</plugin>
				<!--This plugin's configuration is used to store Eclipse m2e settings
					only. It has no influence on the Maven build itself. -->
				<plugin>
					<groupId>org.eclipse.m2e</groupId>
					<artifactId>lifecycle-mapping</artifactId>
					<version>1.0.0</version>
					<configuration>
						<lifecycleMappingMetadata>
							<pluginExecutions>
								<pluginExecution>
									<pluginExecutionFilter>
										<groupId>
											com.googlecode.maven-java-formatter-plugin
										</groupId>
										<artifactId>
											maven-java-formatter-plugin
										</artifactId>
										<versionRange>
											[0.3,)
										</versionRange>
										<goals>
											<goal>format</goal>
										</goals>
									</pluginExecutionFilter>
									<action>
										<ignore />
									</action>
								</pluginExecution>
								<pluginExecution>
									<pluginExecutionFilter>
										<groupId>
											org.apache.maven.plugins
										</groupId>
										<artifactId>
											maven-antrun-plugin
										</artifactId>
										<versionRange>
											[1.4,)
										</versionRange>
										<goals>
											<goal>run</goal>
										</goals>
									</pluginExecutionFilter>
									<action>
										<ignore />
									</action>
								</pluginExecution>
								<pluginExecution>
									<pluginExecutionFilter>
										<groupId>
											org.apache.maven.plugins
										</groupId>
										<artifactId>
											maven-dependency-plugin
										</artifactId>
										<versionRange>
											[2.1,)
										</versionRange>
										<goals>
											<goal>
												unpack
											</goal>
										</goals>
									</pluginExecutionFilter>
									<action>
										<ignore />
									</action>
								</pluginExecution>
							</pluginExecutions>
						</lifecycleMappingMetadata>
					</configuration>
				</plugin>
				<plugin>
					<groupId>org.codehaus.sonar</groupId>
					<artifactId>sonar-maven-plugin</artifactId>
					<version>4.5.4</version>
				</plugin>	
				<plugin>
					<groupId>org.jacoco</groupId>
					<artifactId>jacoco-maven-plugin</artifactId>
					<version>0.7.4.201502262128</version>
				</plugin>	
			</plugins>
		</pluginManagement>

		<plugins>
			<plugin>
				<groupId>com.mycila</groupId>
				<artifactId>license-maven-plugin</artifactId>
				<version>2.6</version>
				<configuration>
					<header>license-header.txt</header>
					<includes>
						<include>**/*.java</include>
						<include>**/*.txt</include>
						<include>**/*.xml</include>
					</includes>
					<excludes>
						<exclude>**/license-header.txt</exclude>
						<exclude>.git/**</exclude>
						<exclude>**/NaturalStrings.java</exclude>
						<exclude>puppet/**</exclude>
						<exclude>src/main/java/org/springframework/**</exclude>
						<exclude>src/main/webapp/WEB-INF/view/scripts/dojo/**</exclude>
						<exclude>src/main/webapp/WEB-INF/view/scripts/jquery/**</exclude>
						<exclude>src/main/webapp/WEB-INF/view/scripts/jquery-ui/**</exclude>
						<exclude>src/main/webapp/WEB-INF/view/module/**</exclude>
						<!-- From gitignore -->
						<exclude>.idea/**</exclude>
						<exclude>target/**</exclude>
						<exclude>bin/**</exclude>
						<exclude>tmp/**</exclude>
						<exclude>.settings/**</exclude>
						<exclude>.externalToolBuilders/</exclude>
						<exclude>nbproject/private/</exclude>
						<exclude>build/</exclude>
						<exclude>bin/</exclude>
						<exclude>nbbuild/</exclude>
						<exclude>dist/</exclude>
						<exclude>nbdist/</exclude>
						<exclude>nbactions.xml</exclude>
						<exclude>nb-configuration.xml</exclude>
						<exclude>**/dwr-modules.xml</exclude>
                        <exclude>build-number.txt</exclude>
					</excludes>
				</configuration>
				<executions>
					<execution>
						<goals>
							<goal>check</goal>
						</goals>
					</execution>
				</executions>
			</plugin>
			<plugin>
				<groupId>org.codehaus.mojo</groupId>
				<artifactId>buildnumber-maven-plugin</artifactId>
				<executions>
					<execution>
						<phase>validate</phase>
						<goals>
							<goal>create</goal>
						</goals>
					</execution>
				</executions>
			</plugin>
			<plugin>
				<groupId>org.codehaus.mojo</groupId>
				<artifactId>build-helper-maven-plugin</artifactId>
				<executions>
					<execution>
						<id>parse-version</id>
						<phase>initialize</phase>
						<goals>
							<goal>parse-version</goal>
						</goals>
					</execution>
				</executions>
			</plugin>
			<plugin>
				<artifactId>maven-assembly-plugin</artifactId>
				<version>2.2-beta-5</version>
				<configuration>
					<descriptorRefs>
						<descriptorRef>project</descriptorRef>
					</descriptorRefs>
				</configuration>
			</plugin>
			<plugin>
				<groupId>org.apache.maven.plugins</groupId>
				<artifactId>maven-surefire-plugin</artifactId>
				<configuration>
					<failIfNoTests>false</failIfNoTests>
				</configuration>
			</plugin>
			<plugin>
				<groupId>org.apache.maven.plugins</groupId>
				<artifactId>maven-jar-plugin</artifactId>
			</plugin>
		</plugins>
	</build>
	
	<profiles>
		<profile>
			<id>skip-default-test</id>
			<build>
				<plugins>
					<plugin>
        				<groupId>org.apache.maven.plugins</groupId>
        				<artifactId>maven-surefire-plugin</artifactId>
        				<executions>
        					<execution>
        						<id>default-test</id>
        						<configuration>
        							<skipTests>true</skipTests>
        						</configuration>
        					</execution>
        				</executions>
        			</plugin>
        		</plugins>
        	</build>
		</profile>
		<profile>
			<id>integration-test</id>
			<build>
				<plugins>
					<plugin>
        				<groupId>org.apache.maven.plugins</groupId>
        				<artifactId>maven-surefire-plugin</artifactId>
        				<executions>
							<execution>
								<id>integration-test</id>
								<phase>test</phase>
								<goals>
									<goal>test</goal>
								</goals>
								<configuration>
									<includes>
		            					<include>**/*IT.java</include>
		          					</includes>
								</configuration>
							</execution>
						</executions>
      				</plugin>
				</plugins>
			</build>
		</profile>
		<profile>
			<id>performance-test</id>
			<!-- Uncomment if you want to run performance tests from Eclipse
			<activation>
				<activeByDefault>true</activeByDefault>
			</activation> 
			-->
			<build>
				<plugins>
					<plugin>
        				<groupId>org.apache.maven.plugins</groupId>
        				<artifactId>maven-surefire-plugin</artifactId>
        				<executions>
							<execution>
								<id>performance-test</id>
								<phase>test</phase>
								<goals>
									<goal>test</goal>
								</goals>
								<configuration>
									<includes>
										<include>**/*PT.java</include>
									</includes>
								</configuration>
							</execution>
						</executions>
      				</plugin>
				</plugins>
			</build>
			<properties>
				<customArgLineForTesting>-Djub.consumers=CONSOLE,H2 -Djub.db.file=target/benchmarks/results -Djub.charts.dir=target/benchmarks</customArgLineForTesting>
			</properties>
		</profile>
		<profile>
			<id>release-test</id>
			<modules>
				<module>release-test</module>
			</modules>
		</profile>
		<profile>
			<id>sonar</id>
			<build>
				<plugins>
					<plugin>
						<groupId>org.apache.maven.plugins</groupId>
						<artifactId>maven-surefire-plugin</artifactId>
						<configuration>
							<properties>
								<property>
									<name>listener</name>
									<value>org.sonar.java.jacoco.JUnitListener</value>
								</property>
							</properties>
							<testFailureIgnore>false</testFailureIgnore>
						</configuration>
					</plugin>
					<plugin>
						<groupId>org.jacoco</groupId>
						<artifactId>jacoco-maven-plugin</artifactId>
						<executions>
							<execution>
								<id>prepare-agent</id>
								<goals>
									<goal>prepare-agent</goal>
								</goals>
								<phase>validate</phase>
							</execution>
						</executions>
					</plugin>
				</plugins>
			</build>

			<dependencies>
				<dependency>
					<groupId>org.codehaus.sonar-plugins.java</groupId>
					<artifactId>sonar-jacoco-listeners</artifactId>
					<scope>test</scope>
				</dependency>
			</dependencies>
		</profile>
	</profiles>

	<reporting>
		<plugins>
			<!-- docfilessubdirs config set to include image resource -->
			<plugin>
				<groupId>org.apache.maven.plugins</groupId>
				<artifactId>maven-javadoc-plugin</artifactId>
				<version>2.10.3</version>
				<configuration>
					<docfilessubdirs>true</docfilessubdirs>
					<bottom>&lt;em&gt;&lt;small&gt; Generated ${TIMESTAMP} NOTE - these
						libraries are in active
						development and subject to
						change&lt;/small&gt;&lt;/em&gt;</bottom>
					<header>&lt;a href="http://www.openmrs.org"
						target=_top&gt;&lt;img
						src="resources/openmrs-logo-small.gif"
						border=0/&gt;&lt;/a&gt;</header>
					<footer>&lt;a href="http://www.openmrs.org"
						target=_top&gt;${project.name}&lt;/a&gt;</footer>
				</configuration>
			</plugin>
			<plugin>
				<groupId>org.apache.maven.plugins</groupId>
				<artifactId>maven-jxr-plugin</artifactId>
				<version>2.3</version>
			</plugin>
		</plugins>
	</reporting>

	<repositories>
		<repository>
			<id>openmrs-repo</id>
			<name>OpenMRS Nexus Repository</name>
			<url>http://mavenrepo.openmrs.org/nexus/content/repositories/public</url>
		</repository>
	</repositories>

	<pluginRepositories>
		<pluginRepository>
			<id>openmrs-repo</id>
			<name>OpenMRS Nexus Repository</name>
			<url>http://mavenrepo.openmrs.org/nexus/content/repositories/public</url>
			<snapshots>
				<enabled>false</enabled>
			</snapshots>
		</pluginRepository>
	</pluginRepositories>

	<distributionManagement>
		<repository>
			<id>openmrs-repo-releases</id>
			<name>OpenMRS Nexus Releases</name>
			<url>http://mavenrepo.openmrs.org/nexus/content/repositories/releases</url>
		</repository>
		<snapshotRepository>
			<id>openmrs-repo-snapshots</id>
			<name>OpenMRS Nexus Snapshots</name>
			<url>http://mavenrepo.openmrs.org/nexus/content/repositories/snapshots</url>
		</snapshotRepository>
	</distributionManagement>

	<properties>
		<project.build.sourceEncoding>UTF-8</project.build.sourceEncoding>
		<javaCompilerVersion>1.8</javaCompilerVersion>
		<maven.build.timestamp.format>yyyy-MM-dd HH:mm</maven.build.timestamp.format>
		<TIMESTAMP>${maven.build.timestamp}</TIMESTAMP>

		<openmrs.version.long>${parsedVersion.majorVersion}.${parsedVersion.minorVersion}.${parsedVersion.incrementalVersion} ${parsedVersion.qualifier} Build ${revisionNumber}</openmrs.version.long>
		<openmrs.version.short>${parsedVersion.majorVersion}.${parsedVersion.minorVersion}.${parsedVersion.incrementalVersion}-${revisionNumber}</openmrs.version.short>
		<openmrs.version.shortnumericonly>${parsedVersion.majorVersion}.${parsedVersion.minorVersion}.${parsedVersion.incrementalVersion}</openmrs.version.shortnumericonly>
        <openmrs.version>${project.version}</openmrs.version>

		<springVersion>4.1.4.RELEASE</springVersion>
		<hibernateVersion>4.3.9.Final</hibernateVersion>
		<customArgLineForTesting />
		
		<sonar.host.url>https://ci.openmrs.org/sonar</sonar.host.url>
		<sonar.issuesReport.html.enable>true</sonar.issuesReport.html.enable>
		<sonar.issuesReport.lightModeOnly>true</sonar.issuesReport.lightModeOnly>
		<sonar.issuesReport.console.enable>true</sonar.issuesReport.console.enable>
		<sonar.analysis.mode>incremental</sonar.analysis.mode>
		
		<argLine>-Duser.language=en -Duser.region=US -Xmx512m -XX:MaxPermSize=512m ${customArgLineForTesting}</argLine>
	</properties>
</project><|MERGE_RESOLUTION|>--- conflicted
+++ resolved
@@ -555,11 +555,7 @@
 			<dependency>
 				<groupId>com.h2database</groupId>
 				<artifactId>h2</artifactId>
-<<<<<<< HEAD
 				<version>1.3.176</version>
-=======
-				<version>1.4.187</version>
->>>>>>> 3fa164f1
 			</dependency>
 			<dependency>
 				<groupId>org.dbunit</groupId>
